name: CI

on:
  push:
    branches:
      - master
  pull_request:

env:
  CI: true

jobs:
  Test:
    runs-on: ubuntu-latest
    strategy:
      matrix:
        node-version: [14, 16]
    steps:
      - uses: actions/checkout@v2
<<<<<<< HEAD
      - uses: actions/cache@v2
        with:
          path: ~/.npm
          key: ${{ runner.os }}-node-${{ hashFiles('**/package-lock.json') }}
          restore-keys: |
            ${{ runner.os }}-node-
=======
>>>>>>> f583de6d
      - uses: actions/setup-node@v2
        with:
          cache: npm
          node-version: ${{ matrix.node-version }}
      - run: npm ci
      - run: npm test<|MERGE_RESOLUTION|>--- conflicted
+++ resolved
@@ -17,15 +17,6 @@
         node-version: [14, 16]
     steps:
       - uses: actions/checkout@v2
-<<<<<<< HEAD
-      - uses: actions/cache@v2
-        with:
-          path: ~/.npm
-          key: ${{ runner.os }}-node-${{ hashFiles('**/package-lock.json') }}
-          restore-keys: |
-            ${{ runner.os }}-node-
-=======
->>>>>>> f583de6d
       - uses: actions/setup-node@v2
         with:
           cache: npm
