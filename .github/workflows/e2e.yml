--- conflicted
+++ resolved
@@ -17,15 +17,7 @@
         with: 
           repository: 'ava-labs/avalanchejs'
       - name: Install dependencies
-<<<<<<< HEAD
-<<<<<<< HEAD
-        run: apt update && apt install zstd git build-essential nodejs -y
-=======
         run: sudo apt update && sudo apt install zstd git build-essential nodejs -y
->>>>>>> development
-=======
-        run: sudo apt update && sudo apt install zstd git build-essential nodejs -y
->>>>>>> fee70ea3
       - name: Install NodeJS dependencies
         run: yarn install --frozen-lockfile
       - name: Setup GoLang Version
@@ -36,15 +28,7 @@
         run : |
           mkdir -p $GOPATH/$AVAPATH
       - name: Install autoremove
-<<<<<<< HEAD
-<<<<<<< HEAD
-        run: apt-get autoremove -y
-=======
         run: sudo apt-get autoremove -y
->>>>>>> development
-=======
-        run: sudo apt-get autoremove -y
->>>>>>> fee70ea3
       - name: Clone and Build AvalancheGo
         run : |
           cd $GOPATH/$AVAPATH
