import { getAvalanche, createTests, Matcher } from "./e2etestlib"
import { KeystoreAPI } from "src/apis/keystore/api"
import Avalanche from "src"

describe("Keystore", (): void => {
  const username1: string = "avalancheJsUser1"
  const username2: string = "avalancheJsUser2"
  const username3: string = "avalancheJsUser3"
  const password: string = "avalancheJsP1ssw4rd"

  let exportedUser = { value: "" }

  const avalanche: Avalanche = getAvalanche()
  const keystore: KeystoreAPI = avalanche.NodeKeys()

  // test_name             response_promise                              resp_fn  matcher           expected_value/obtained_value
  const tests_spec: any = [
    [
      "createUserWeakPass",
      () => keystore.createUser(username1, "weak"),
      (x: any) => x,
      Matcher.toThrow,
      () => "password is too weak"
    ],
    [
      "createUser",
      () => keystore.createUser(username1, password),
<<<<<<< HEAD
      (x: any) => x,
      Matcher.toBe,
      () => true
=======
      (x) => x,
      Matcher.toEqual,
      () => { return {} }
>>>>>>> 0bedff6b
    ],
    [
      "createRepeatedUser",
      () => keystore.createUser(username1, password),
      (x: any) => x,
      Matcher.toThrow,
      () => "user already exists: " + username1
    ],
    [
      "listUsers",
      () => keystore.listUsers(),
      (x: any) => x,
      Matcher.toContain,
      () => [username1]
    ],
    [
      "exportUser",
      () => keystore.exportUser(username1, password),
      (x) => x,
      Matcher.toMatch,
      () => /\w{78}/
    ],
    [
      "getExportedUser",
      () => keystore.exportUser(username1, password),
      (x: any) => x,
      Matcher.Get,
      () => exportedUser
    ],
    [
      "importUser",
      () => keystore.importUser(username2, exportedUser.value, password),
<<<<<<< HEAD
      (x: any) => x,
      Matcher.toBe,
      () => true
=======
      (x) => x,
      Matcher.toEqual,
      () => { return {} }
>>>>>>> 0bedff6b
    ],
    [
      "exportImportUser",
      () =>
        (async () => {
          let exported = await keystore.exportUser(username1, password)
          return await keystore.importUser(username3, exported, password)
        })(),
<<<<<<< HEAD
      (x: any) => x,
      Matcher.toBe,
      () => true
=======
      (x) => x,
      Matcher.toEqual,
      () => { return {} }
>>>>>>> 0bedff6b
    ],
    [
      "listUsers2",
      () => keystore.listUsers(),
      (x: any) => x,
      Matcher.toContain,
      () => [username1, username2, username3]
    ],
    [
      "deleteUser1",
      () => keystore.deleteUser(username1, password),
<<<<<<< HEAD
      (x: any) => x,
      Matcher.toBe,
      () => true
=======
      (x) => x,
      Matcher.toEqual,
      () => { return {} }
>>>>>>> 0bedff6b
    ],
    [
      "deleteUser2",
      () => keystore.deleteUser(username2, password),
<<<<<<< HEAD
      (x: any) => x,
      Matcher.toBe,
      () => true
=======
      (x) => x,
      Matcher.toEqual,
      () => { return {} }
>>>>>>> 0bedff6b
    ],
    [
      "deleteUser3",
      () => keystore.deleteUser(username3, password),
<<<<<<< HEAD
      (x: any) => x,
      Matcher.toBe,
      () => true
=======
      (x) => x,
      Matcher.toEqual,
      () => { return {} }
>>>>>>> 0bedff6b
    ]
  ]

  createTests(tests_spec)
})<|MERGE_RESOLUTION|>--- conflicted
+++ resolved
@@ -18,34 +18,28 @@
     [
       "createUserWeakPass",
       () => keystore.createUser(username1, "weak"),
-      (x: any) => x,
+      (x) => x,
       Matcher.toThrow,
       () => "password is too weak"
     ],
     [
       "createUser",
       () => keystore.createUser(username1, password),
-<<<<<<< HEAD
-      (x: any) => x,
-      Matcher.toBe,
-      () => true
-=======
       (x) => x,
       Matcher.toEqual,
       () => { return {} }
->>>>>>> 0bedff6b
     ],
     [
       "createRepeatedUser",
       () => keystore.createUser(username1, password),
-      (x: any) => x,
+      (x) => x,
       Matcher.toThrow,
       () => "user already exists: " + username1
     ],
     [
       "listUsers",
       () => keystore.listUsers(),
-      (x: any) => x,
+      (x) => x,
       Matcher.toContain,
       () => [username1]
     ],
@@ -59,22 +53,16 @@
     [
       "getExportedUser",
       () => keystore.exportUser(username1, password),
-      (x: any) => x,
+      (x) => x,
       Matcher.Get,
       () => exportedUser
     ],
     [
       "importUser",
       () => keystore.importUser(username2, exportedUser.value, password),
-<<<<<<< HEAD
-      (x: any) => x,
-      Matcher.toBe,
-      () => true
-=======
       (x) => x,
       Matcher.toEqual,
       () => { return {} }
->>>>>>> 0bedff6b
     ],
     [
       "exportImportUser",
@@ -83,61 +71,37 @@
           let exported = await keystore.exportUser(username1, password)
           return await keystore.importUser(username3, exported, password)
         })(),
-<<<<<<< HEAD
-      (x: any) => x,
-      Matcher.toBe,
-      () => true
-=======
       (x) => x,
       Matcher.toEqual,
       () => { return {} }
->>>>>>> 0bedff6b
     ],
     [
       "listUsers2",
       () => keystore.listUsers(),
-      (x: any) => x,
+      (x) => x,
       Matcher.toContain,
       () => [username1, username2, username3]
     ],
     [
       "deleteUser1",
       () => keystore.deleteUser(username1, password),
-<<<<<<< HEAD
-      (x: any) => x,
-      Matcher.toBe,
-      () => true
-=======
       (x) => x,
       Matcher.toEqual,
       () => { return {} }
->>>>>>> 0bedff6b
     ],
     [
       "deleteUser2",
       () => keystore.deleteUser(username2, password),
-<<<<<<< HEAD
-      (x: any) => x,
-      Matcher.toBe,
-      () => true
-=======
       (x) => x,
       Matcher.toEqual,
       () => { return {} }
->>>>>>> 0bedff6b
     ],
     [
       "deleteUser3",
       () => keystore.deleteUser(username3, password),
-<<<<<<< HEAD
-      (x: any) => x,
-      Matcher.toBe,
-      () => true
-=======
       (x) => x,
       Matcher.toEqual,
       () => { return {} }
->>>>>>> 0bedff6b
     ]
   ]
 
