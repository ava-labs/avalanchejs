<<<<<<< HEAD
import { Avalanche, BN, Buffer } from "../../dist"
import { AVMAPI, KeyChain, UTXOSet, UnsignedTx, Tx } from "../../dist/apis/avm"
import {
  GetBalanceResponse,
  GetUTXOsResponse
} from "../../dist/apis/avm/interfaces"
import { Defaults } from "../../dist/utils"
=======
import { Avalanche, BN, Buffer } from "../../src"
import { AVMAPI, KeyChain, UTXOSet, UnsignedTx, Tx } from "../../src/apis/avm"
import {} from "../../src/utils"
>>>>>>> 7838c2fa
import {
  PrivateKeyPrefix,
  DefaultLocalGenesisPrivateKey,
  UnixNow
} from "../../dist/utils"

const ip: string = "localhost"
const port: number = 9650
const protocol: string = "http"
const networkID: number = 1337
const xBlockchainID: string = Defaults.network[networkID].X.blockchainID
const avaxAssetID: string = Defaults.network[networkID].X.avaxAssetID
const avalanche: Avalanche = new Avalanche(
  ip,
  port,
  protocol,
  networkID,
  xBlockchainID
)
const xchain: AVMAPI = avalanche.XChain()
const xKeychain: KeyChain = xchain.keyChain()
const privKey: string = `${PrivateKeyPrefix}${DefaultLocalGenesisPrivateKey}`
xKeychain.importKey(privKey)
const xAddressStrings: string[] = xchain.keyChain().getAddressStrings()
const asOf: BN = UnixNow()
const threshold: number = 1
const locktime: BN = new BN(0)
const memo: Buffer = Buffer.from("AVM utility method buildBaseTx to send AVAX")
const fee: BN = xchain.getDefaultTxFee()

const main = async (): Promise<any> => {
  const getBalanceResponse: GetBalanceResponse = await xchain.getBalance(
    xAddressStrings[0],
    avaxAssetID
  )
  const balance: BN = new BN(getBalanceResponse.balance)
  const avmUTXOResponse: GetUTXOsResponse = await xchain.getUTXOs(
    xAddressStrings
  )
  const utxoSet: UTXOSet = avmUTXOResponse.utxos
  const amount: BN = balance.sub(fee)

  const unsignedTx: UnsignedTx = await xchain.buildBaseTx(
    utxoSet,
    amount,
    avaxAssetID,
    xAddressStrings,
    xAddressStrings,
    xAddressStrings,
    memo,
    asOf,
    locktime,
    threshold
  )

  const tx: Tx = unsignedTx.sign(xKeychain)
  const txid: string = await xchain.issueTx(tx)
  console.log(`Success! TXID: ${txid}`)
}

main()<|MERGE_RESOLUTION|>--- conflicted
+++ resolved
@@ -1,21 +1,15 @@
-<<<<<<< HEAD
-import { Avalanche, BN, Buffer } from "../../dist"
-import { AVMAPI, KeyChain, UTXOSet, UnsignedTx, Tx } from "../../dist/apis/avm"
+import { Avalanche, BN, Buffer } from "../../src"
+import { AVMAPI, KeyChain, UTXOSet, UnsignedTx, Tx } from "../../src/apis/avm"
 import {
   GetBalanceResponse,
   GetUTXOsResponse
-} from "../../dist/apis/avm/interfaces"
-import { Defaults } from "../../dist/utils"
-=======
-import { Avalanche, BN, Buffer } from "../../src"
-import { AVMAPI, KeyChain, UTXOSet, UnsignedTx, Tx } from "../../src/apis/avm"
-import {} from "../../src/utils"
->>>>>>> 7838c2fa
+} from "../../src/apis/avm/interfaces"
+import { Defaults } from "../../src/utils"
 import {
   PrivateKeyPrefix,
   DefaultLocalGenesisPrivateKey,
   UnixNow
-} from "../../dist/utils"
+} from "../../src/utils"
 
 const ip: string = "localhost"
 const port: number = 9650
