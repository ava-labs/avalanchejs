--- conflicted
+++ resolved
@@ -119,12 +119,8 @@
     weight,
     subnetID
   )
-<<<<<<< HEAD
-  addSubnetValidatorTx.addSignatureIdx(0, pAddresses[0])
-=======
   addSubnetValidatorTx.addSignatureIdx(0, pAddresses[3])
   addSubnetValidatorTx.addSignatureIdx(1, pAddresses[1])
->>>>>>> 48bdff32
   const unsignedTx: UnsignedTx = new UnsignedTx(addSubnetValidatorTx)
   const tx: Tx = unsignedTx.sign(pKeychain)
   const txid: string = await pchain.issueTx(tx)
