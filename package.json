--- conflicted
+++ resolved
@@ -72,13 +72,8 @@
     "typedoc-plugin-external-module-name": "^4.0.3",
     "typedoc-plugin-markdown": "^2.4.0",
     "typescript": "4.7.3",
-<<<<<<< HEAD
-    "webpack": "5.72.0",
+    "webpack": "5.73.0",
     "webpack-cli": "4.10.0"
-=======
-    "webpack": "5.73.0",
-    "webpack-cli": "4.9.2"
->>>>>>> e13799d7
   },
   "engines": {
     "node": ">=14.0.0"
