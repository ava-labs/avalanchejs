--- conflicted
+++ resolved
@@ -48,32 +48,6 @@
     "@types/bn.js": "5.1.0",
     "@types/create-hash": "1.2.2",
     "@types/hdkey": "2.0.0",
-<<<<<<< HEAD
-    "@types/jest": "^24.9.1",
-    "@types/node": "^12.12.62",
-    "@typescript-eslint/eslint-plugin": "^3.8.0",
-    "@typescript-eslint/parser": "^4.28.4",
-    "clean-webpack-plugin": "^3.0.0",
-    "eslint": "^7.9.0",
-    "eslint-config-prettier": "^8.3.0",
-    "eslint-plugin-prettier": "^3.4.0",
-    "eslint-plugin-security": "^1.4.0",
-    "git-revision-webpack-plugin": "^3.0.4",
-    "html-webpack-plugin": "^3.2.0",
-    "husky": "^7.0.0",
-    "jest": "^26.2.2",
-    "jest-mock-axios": "^3.2.0",
-    "prettier": "^2.3.2",
-    "terser-webpack-plugin": "5.1.4",
-    "ts-jest": "^26.1.4",
-    "ts-loader": "^6.2.2",
-    "typedoc": "^0.21.2",
-    "typedoc-plugin-external-module-name": "^4.0.3",
-    "typedoc-plugin-markdown": "^2.4.0",
-    "typescript": "^3.9.7",
-    "webpack": "^5.38.1",
-    "webpack-cli": "^4.2.0"
-=======
     "@types/jest": "24.9.1",
     "@types/node": "12.12.62",
     "@typescript-eslint/eslint-plugin": "3.8.0",
@@ -98,7 +72,6 @@
     "typescript": "3.9.7",
     "webpack": "5.49.0",
     "webpack-cli": "4.2.0"
->>>>>>> 85289e76
   },
   "engines": {
     "node": ">=14.17.0"
