{
  "name": "avalanche",
  "version": "3.8.6",
  "description": "Avalanche Platform JS Library",
  "main": "dist/index.js",
  "scripts": {
    "build": "rm -rf dist/ && npx tsc -b && cp -r typings/src ./dist",
    "rollup": "rm -rf dist/ && npx tsc -b && cp -r typings/src ./dist && rollup --config rollup.config.ts --configPlugin typescript",
    "prebundle": "yarn build",
    "bundle": "webpack --mode production",
    "lint": "eslint ./ --ext js,ts --fix",
    "prepublish": "yarn build",
    "release:prepare": "rm -rf ./dist ./node_modules && yarn install && yarn build && yarn bundle && yarn test && git status",
    "test": "jest",
    "test-watch": "jest --watch",
    "docshtml": "npx typedoc --plugin typedoc-plugin-external-module-name --mode file src",
    "docsmd": "npx typedoc --readme none --plugin typedoc-plugin-markdown,typedoc-plugin-external-module-name --theme markdown --out docsMD src",
    "docs": "yarn docshtml && yarn docsmd",
    "prettier-src": "prettier --write ./src",
    "prettier-examples": "prettier --write ./examples",
    "prettier-tests": "prettier --write ./tests",
    "prettier-web": "prettier --write ./web",
    "prettier-mocks": "prettier --write ./__mocks__",
    "prettier": "yarn prettier-src && yarn prettier-examples && yarn prettier-tests && yarn prettier-web && yarn prettier-mocks",
    "prepare": "husky install"
  },
  "repository": {
    "type": "git",
    "url": "git+https://github.com/ava-labs/avalanchejs.git"
  },
  "keywords": [
    "Avalanche",
    "blockchain",
    "defi"
  ],
  "author": "Gabriel Cardona <gabriel@avalabs.org>",
  "contributors": [
    "Evan Richard <evan@avalabs.org>",
    "Paul Kim <paul.kim@avalabs.org>",
    "Dhruba Basu <dhruba@avalabs.org>"
  ],
  "license": "BSD-3-Clause",
  "bugs": {
    "url": "https://github.com/ava-labs/avalanchejs/issues"
  },
  "homepage": "https://github.com/ava-labs/avalanchejs#readme",
  "devDependencies": {
<<<<<<< HEAD
    "@rollup/plugin-typescript": "^8.2.5",
    "@types/bech32": "1.1.2",
=======
    "@types/bech32": "1.1.4",
>>>>>>> 8eddb4d3
    "@types/bn.js": "5.1.0",
    "@types/create-hash": "1.2.2",
    "@types/hdkey": "2.0.0",
    "@types/jest": "24.9.1",
    "@types/node": "16.7.1",
    "@typescript-eslint/eslint-plugin": "4.31.0",
    "@typescript-eslint/parser": "4.31.0",
    "clean-webpack-plugin": "4.0.0",
    "eslint": "7.32.0",
    "eslint-config-prettier": "8.3.0",
    "eslint-plugin-prettier": "3.4.0",
    "eslint-plugin-security": "1.4.0",
    "git-revision-webpack-plugin": "5.0.0",
    "html-webpack-plugin": "5.3.2",
    "husky": "7.0.2",
    "jest": "26.6.3",
    "jest-mock-axios": "4.4.0",
    "prettier": "2.3.2",
    "terser-webpack-plugin": "5.1.4",
    "ts-jest": "26.5.6",
    "ts-loader": "9.2.5",
    "typedoc": "0.21.9",
    "typedoc-plugin-external-module-name": "4.0.6",
    "typedoc-plugin-markdown": "3.10.4",
    "typescript": "4.4.2",
    "webpack": "5.51.1",
    "webpack-cli": "4.8.0"
  },
  "engines": {
    "node": ">=14.17.0"
  },
  "dependencies": {
    "assert": "2.0.0",
    "axios": "0.21.4",
    "bech32": "2.0.0",
    "bip39": "3.0.4",
    "bn.js": "5.2.0",
    "buffer": "6.0.3",
    "create-hash": "1.2.0",
    "crypto-browserify": "3.12.0",
    "elliptic": "6.5.4",
    "ethers": "5.4.4",
    "hdkey": "2.0.1",
    "isomorphic-ws": "4.0.1",
    "store2": "2.11.0",
    "stream-browserify": "3.0.0",
    "ws": "8.2.1"
  },
  "prettier": {
    "tabWidth": 2,
    "useTabs": false,
    "semi": false,
    "singleQuote": false,
    "jsxBracketSameLine": false,
    "trailingComma": "none"
  }
}<|MERGE_RESOLUTION|>--- conflicted
+++ resolved
@@ -45,12 +45,8 @@
   },
   "homepage": "https://github.com/ava-labs/avalanchejs#readme",
   "devDependencies": {
-<<<<<<< HEAD
     "@rollup/plugin-typescript": "^8.2.5",
-    "@types/bech32": "1.1.2",
-=======
     "@types/bech32": "1.1.4",
->>>>>>> 8eddb4d3
     "@types/bn.js": "5.1.0",
     "@types/create-hash": "1.2.2",
     "@types/hdkey": "2.0.0",
