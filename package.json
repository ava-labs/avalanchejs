{
  "name": "avalanche",
  "version": "3.8.3",
  "description": "Avalanche Platform JS Library",
  "main": "dist/index.js",
  "scripts": {
    "build": "rm -rf dist/ && npx tsc -b && cp -r typings/src ./dist",
    "prebundle": "yarn build",
    "bundle": "webpack --mode production",
    "lint": "eslint ./ --ext js,ts --fix",
    "prepublish": "yarn build",
    "release:prepare": "rm -rf ./dist ./node_modules ./package-lock.json && yarn install && yarn build && yarn bundle && yarn test && git status",
    "test": "jest",
    "test-watch": "jest --watch",
    "docshtml": "npx typedoc --plugin typedoc-plugin-external-module-name --mode file src",
    "docsmd": "npx typedoc --readme none --plugin typedoc-plugin-markdown,typedoc-plugin-external-module-name --theme markdown --out docsMD src",
    "docs": "yarn docshtml && yarn docsmd",
    "prettier-src": "prettier --write ./src",
    "prettier-examples": "prettier --write ./examples",
    "prettier-tests": "prettier --write ./tests",
    "prettier-web": "prettier --write ./web",
    "prettier-mocks": "prettier --write ./__mocks__",
    "prettier": "yarn prettier-src && yarn prettier-examples && yarn prettier-tests && yarn prettier-web && yarn prettier-mocks",
    "prepare": "husky install"
  },
  "repository": {
    "type": "git",
    "url": "git+https://github.com/ava-labs/avalanchejs.git"
  },
  "keywords": [
    "Avalanche",
    "blockchain",
    "defi"
  ],
  "author": "Gabriel Cardona <gabriel@avalabs.org>",
  "contributors": [
    "Evan Richard <evan@avalabs.org>",
    "Paul Kim <paul.kim@avalabs.org>",
    "Dhruba Basu <dhruba@avalabs.org>"
  ],
  "license": "BSD-3-Clause",
  "bugs": {
    "url": "https://github.com/ava-labs/avalanchejs/issues"
  },
  "homepage": "https://github.com/ava-labs/avalanchejs#readme",
  "devDependencies": {
    "@types/bech32": "1.1.2",
    "@types/bn.js": "5.1.0",
    "@types/create-hash": "1.2.2",
    "@types/hdkey": "2.0.0",
    "@types/jest": "24.9.1",
    "@types/node": "12.12.62",
    "@typescript-eslint/eslint-plugin": "3.8.0",
    "@typescript-eslint/parser": "4.28.4",
    "clean-webpack-plugin": "3.0.0",
    "eslint": "7.9.0",
    "eslint-config-prettier": "8.3.0",
    "eslint-plugin-prettier": "3.4.0",
    "eslint-plugin-security": "1.4.0",
    "git-revision-webpack-plugin": "3.0.4",
    "html-webpack-plugin": "3.2.0",
    "husky": "7.0.0",
    "jest": "26.2.2",
    "jest-mock-axios": "3.2.0",
    "prettier": "2.3.2",
    "terser-webpack-plugin": "5.1.4",
    "ts-jest": "26.1.4",
    "ts-loader": "6.2.2",
    "typedoc": "0.21.2",
    "typedoc-plugin-external-module-name": "4.0.3",
    "typedoc-plugin-markdown": "2.4.0",
    "typescript": "3.9.7",
    "webpack": "5.38.1",
    "webpack-cli": "4.2.0"
  },
  "engines": {
    "node": ">=14.17.0"
  },
  "dependencies": {
    "axios": "0.21.1",
    "bech32": "1.1.4",
<<<<<<< HEAD
    "bip39": "^3.0.4",
    "bn.js": "5.2.0",
    "buffer": "5.5.0",
=======
    "bip39": "3.0.4",
    "bn.js": "5.2.0",
    "buffer": "6.0.3",
>>>>>>> be83e198
    "create-hash": "1.2.0",
    "elliptic": "6.5.4",
    "ethers": "5.3.0",
    "hdkey": "2.0.1",
    "isomorphic-ws": "4.0.1",
    "store2": "2.11.0",
    "ws": "7.4.6"
  },
  "prettier": {
    "tabWidth": 2,
    "useTabs": false,
    "semi": false,
    "singleQuote": false,
    "jsxBracketSameLine": false,
    "trailingComma": "none"
  }
}<|MERGE_RESOLUTION|>--- conflicted
+++ resolved
@@ -79,15 +79,9 @@
   "dependencies": {
     "axios": "0.21.1",
     "bech32": "1.1.4",
-<<<<<<< HEAD
-    "bip39": "^3.0.4",
+    "bip39": "3.0.4",
     "bn.js": "5.2.0",
     "buffer": "5.5.0",
-=======
-    "bip39": "3.0.4",
-    "bn.js": "5.2.0",
-    "buffer": "6.0.3",
->>>>>>> be83e198
     "create-hash": "1.2.0",
     "elliptic": "6.5.4",
     "ethers": "5.3.0",
