{
  "name": "avalanche",
  "version": "3.9.2",
  "description": "Avalanche Platform JS Library",
  "main": "dist/index.js",
  "scripts": {
    "build": "rm -rf dist/ && npx tsc -b && cp -r typings/src ./dist",
    "prebundle": "yarn build",
    "bundle": "webpack --mode production",
    "lint": "eslint ./ --ext js,ts --fix",
    "prepublish": "yarn build",
    "release:prepare": "rm -rf ./dist ./node_modules && yarn install && yarn build && yarn bundle && yarn test && git status",
    "test": "jest",
    "test-watch": "jest --watch",
    "docshtml": "npx typedoc --plugin typedoc-plugin-external-module-name --mode file src",
    "docsmd": "npx typedoc --readme none --plugin typedoc-plugin-markdown,typedoc-plugin-external-module-name --theme markdown --out docsMD src",
    "docs": "yarn docshtml && yarn docsmd",
    "prettier-src": "prettier --write ./src",
    "prettier-examples": "prettier --write ./examples",
    "prettier-tests": "prettier --write ./tests",
    "prettier-web": "prettier --write ./web",
    "prettier-mocks": "prettier --write ./__mocks__",
    "prettier": "yarn prettier-src && yarn prettier-examples && yarn prettier-tests && yarn prettier-web && yarn prettier-mocks",
    "prepare": "husky install"
  },
  "repository": {
    "type": "git",
    "url": "git+https://github.com/ava-labs/avalanchejs.git"
  },
  "keywords": [
    "Avalanche",
    "blockchain",
    "defi"
  ],
  "author": "Gabriel Cardona <gabriel@avalabs.org>",
  "contributors": [
    "Evan Richard <evan@avalabs.org>",
    "Paul Kim <paul.kim@avalabs.org>",
    "Dhruba Basu <dhruba@avalabs.org>"
  ],
  "license": "BSD-3-Clause",
  "bugs": {
    "url": "https://github.com/ava-labs/avalanchejs/issues"
  },
  "homepage": "https://github.com/ava-labs/avalanchejs#readme",
  "devDependencies": {
    "@types/bech32": "1.1.4",
    "@types/bn.js": "5.1.0",
    "@types/create-hash": "1.2.2",
    "@types/hdkey": "2.0.0",
    "@types/jest": "27.0.2",
    "@types/node": "16.11.1",
    "@typescript-eslint/eslint-plugin": "4.33.0",
    "@typescript-eslint/parser": "4.33.0",
    "clean-webpack-plugin": "4.0.0",
    "eslint": "7.32.0",
    "eslint-config-prettier": "8.3.0",
    "eslint-plugin-prettier": "4.0.0",
    "eslint-plugin-security": "1.4.0",
    "git-revision-webpack-plugin": "5.0.0",
    "html-webpack-plugin": "5.4.0",
    "husky": "7.0.2",
    "isomorphic-dompurify": "^0.15.0",
    "jest": "26.6.3",
    "jest-mock-axios": "4.4.1",
    "prettier": "2.4.1",
    "terser-webpack-plugin": "5.2.4",
    "ts-jest": "26.5.6",
    "ts-loader": "9.2.6",
    "typedoc": "0.22.4",
    "typedoc-plugin-external-module-name": "4.0.6",
    "typedoc-plugin-markdown": "3.11.3",
<<<<<<< HEAD
    "typescript": "4.4.3",
    "webpack": "5.58.2",
=======
    "typescript": "4.4.4",
    "webpack": "5.51.1",
>>>>>>> d4de108c
    "webpack-cli": "4.9.1"
  },
  "engines": {
    "node": ">=14.17.0"
  },
  "dependencies": {
    "assert": "2.0.0",
    "axios": "0.21.4",
    "bech32": "2.0.0",
    "bip39": "3.0.4",
    "bn.js": "5.2.0",
    "buffer": "6.0.3",
    "create-hash": "1.2.0",
    "crypto-browserify": "3.12.0",
    "elliptic": "6.5.4",
    "ethers": "5.4.7",
    "hdkey": "2.0.1",
    "isomorphic-ws": "4.0.1",
    "store2": "2.12.0",
    "stream-browserify": "3.0.0",
    "ws": "8.2.3"
  },
  "prettier": {
    "tabWidth": 2,
    "useTabs": false,
    "semi": false,
    "singleQuote": false,
    "jsxBracketSameLine": false,
    "trailingComma": "none"
  }
}<|MERGE_RESOLUTION|>--- conflicted
+++ resolved
@@ -69,14 +69,9 @@
     "ts-loader": "9.2.6",
     "typedoc": "0.22.4",
     "typedoc-plugin-external-module-name": "4.0.6",
-    "typedoc-plugin-markdown": "3.11.3",
-<<<<<<< HEAD
-    "typescript": "4.4.3",
-    "webpack": "5.58.2",
-=======
-    "typescript": "4.4.4",
-    "webpack": "5.51.1",
->>>>>>> d4de108c
+    "typedoc-plugin-markdown": "3.11.3", 
+    "webpack": "5.58.2", 
+    "typescript": "4.4.4",  
     "webpack-cli": "4.9.1"
   },
   "engines": {
