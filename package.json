{
<<<<<<< HEAD
  "name": "@avalabs/avalanchejs",
  "version": "3.16.0-alpha.1",
=======
  "name": "avalanche",
  "version": "3.16.0-alpha.2",
>>>>>>> 35f49bea
  "description": "Avalanche Platform JS Library",
  "main": "dist/index.js",
  "scripts": {
    "build": "rm -rf dist/ && npx tsc -b",
    "prebundle": "yarn build",
    "bundle": "webpack --mode production",
    "lint": "eslint ./ --ext js,ts --fix",
    "prepublish": "yarn build",
    "release:prepare": "rm -rf ./dist ./node_modules && yarn install && yarn test && yarn build && yarn bundle && git status",
    "test": "jest",
    "test-watch": "jest --watch",
    "docs": "rm -rf docsMD && yarn build && npx typedoc --readme none --theme markdown --out docs",
    "prettier": "npx prettier --write .",
    "prepare": "husky install"
  },
  "repository": {
    "type": "git",
    "url": "git+https://github.com/ava-labs/avalanchejs.git"
  },
  "keywords": [
    "Avalanche",
    "blockchain",
    "defi"
  ],
  "author": "Gabriel Cardona <gabriel@avalabs.org>",
  "contributors": [
    "Evan Richard <evan@avalabs.org>",
    "Paul Kim <paul.kim@avalabs.org>",
    "Raj Ranjan <raj.ranjan@avalabs.org>",
    "Gergely Lovas <gergely.lovas@avalabs.org>",
    "Dhruba Basu <dhruba@avalabs.org>"
  ],
  "license": "BSD-3-Clause",
  "bugs": {
    "url": "https://github.com/ava-labs/avalanchejs/issues"
  },
  "homepage": "https://github.com/ava-labs/avalanchejs#readme",
  "devDependencies": {
    "@semantic-release/changelog": "6.0.2",
    "@semantic-release/git": "10.0.1",
    "@types/bech32": "1.1.4",
    "@types/bn.js": "5.1.1",
    "@types/create-hash": "1.2.2",
    "@types/hdkey": "2.0.1",
    "@types/jest": "27.5.0",
    "@types/node": "16.11.12",
    "@typescript-eslint/eslint-plugin": "4.33.0",
    "@typescript-eslint/parser": "5.52.0",
    "clean-webpack-plugin": "4.0.0",
    "eslint": "7.32.0",
    "eslint-config-prettier": "8.5.0",
    "eslint-plugin-prettier": "4.2.1",
    "eslint-plugin-security": "1.5.0",
    "git-revision-webpack-plugin": "5.0.0",
    "html-webpack-plugin": "5.5.0",
    "husky": "8.0.1",
    "jest": "29.4.3",
    "jest-mock-axios": "4.5.0",
    "lint-staged": "13.1.2",
    "prettier": "2.7.1",
    "semantic-release": "19.0.5",
    "terser-webpack-plugin": "5.3.6",
    "ts-jest": "29.0.5",
    "ts-loader": "9.3.1",
    "typedoc": "0.23.25",
    "typedoc-plugin-external-module-name": "4.0.6",
    "typedoc-plugin-markdown": "3.14.0",
    "typescript": "4.8.4",
    "webpack": "5.74.0",
    "webpack-cli": "4.10.0"
  },
  "engines": {
    "node": ">=14.0.0"
  },
  "dependencies": {
    "assert": "2.0.0",
    "axios": "0.27.2",
    "bech32": "2.0.0",
    "bip39": "3.0.4",
    "bn.js": "5.2.1",
    "buffer": "6.0.3",
    "create-hash": "1.2.0",
    "crypto-browserify": "3.12.0",
    "elliptic": "6.5.4",
    "ethers": "5.7.2",
    "hdkey": "2.0.1",
    "isomorphic-ws": "5.0.0",
    "randombytes": "^2.1.0",
    "store2": "2.14.2",
    "stream-browserify": "3.0.0",
    "ws": "8.8.1",
    "xss": "1.0.14"
  },
  "prettier": {
    "tabWidth": 2,
    "useTabs": false,
    "semi": false,
    "singleQuote": false,
    "jsxBracketSameLine": false,
    "trailingComma": "none"
  },
  "resolutions": {
    "json5": "2.2.3"
  },
  "lint-staged": {
    "**/*": "prettier --write --ignore-unknown",
    "*.{ts,tsx}": "eslint --fix --max-warnings 0"
  }
}<|MERGE_RESOLUTION|>--- conflicted
+++ resolved
@@ -1,11 +1,6 @@
 {
-<<<<<<< HEAD
   "name": "@avalabs/avalanchejs",
-  "version": "3.16.0-alpha.1",
-=======
-  "name": "avalanche",
   "version": "3.16.0-alpha.2",
->>>>>>> 35f49bea
   "description": "Avalanche Platform JS Library",
   "main": "dist/index.js",
   "scripts": {
