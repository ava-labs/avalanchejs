--- conflicted
+++ resolved
@@ -45,17 +45,10 @@
     "@types/bn.js": "5.1.1",
     "@types/create-hash": "1.2.2",
     "@types/hdkey": "2.0.1",
-<<<<<<< HEAD
-    "@types/jest": "27.5.0",
-    "@types/node": "18.14.0",
-    "@typescript-eslint/eslint-plugin": "4.33.0",
-    "@typescript-eslint/parser": "5.52.0",
-=======
     "@types/jest": "29.4.0",
     "@types/node": "18.14.2",
     "@typescript-eslint/eslint-plugin": "5.54.0",
     "@typescript-eslint/parser": "5.54.0",
->>>>>>> c2b18ab0
     "clean-webpack-plugin": "4.0.0",
     "eslint": "7.32.0",
     "eslint-config-prettier": "8.6.0",
@@ -72,11 +65,7 @@
     "terser-webpack-plugin": "5.3.6",
     "ts-jest": "29.0.5",
     "ts-loader": "9.4.2",
-<<<<<<< HEAD
-    "typedoc": "0.23.25",
-=======
     "typedoc": "0.23.26",
->>>>>>> c2b18ab0
     "typedoc-plugin-external-module-name": "4.0.6",
     "typedoc-plugin-markdown": "3.14.0",
     "typescript": "4.9.5",
@@ -120,6 +109,6 @@
   },
   "lint-staged": {
     "**/*": "prettier --write --ignore-unknown",
-    "*.{ts,tsx}": "eslint --fix --max-warnings 0"
+    "*.{ts,tsx}": "eslint --fix"
   }
 }