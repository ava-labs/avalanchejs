{
<<<<<<< HEAD
  "name": "avalanche",
  "version": "3.16.0-alpha.2",
=======
  "name": "@avalabs/avalanchejs",
  "version": "3.16.0-alpha.3",
>>>>>>> f6bdbe57
  "description": "Avalanche Platform JS Library",
  "main": "dist/index.js",
  "scripts": {
    "build": "rm -rf dist/ && npx tsc -b",
    "prebundle": "yarn build",
    "bundle": "webpack --mode production",
    "lint": "eslint ./ --ext js,ts --fix",
    "prepublish": "yarn build",
    "release:prepare": "rm -rf ./dist ./node_modules && yarn install && yarn test && yarn build && yarn bundle && git status",
    "test": "jest",
    "test-watch": "jest --watch",
    "docs": "rm -rf docsMD && yarn build && npx typedoc --readme none --theme markdown --out docs",
    "prettier": "npx prettier --write .",
    "prepare": "husky install"
  },
  "repository": {
    "type": "git",
    "url": "git+https://github.com/ava-labs/avalanchejs.git"
  },
  "keywords": [
    "Avalanche",
    "blockchain",
    "defi"
  ],
  "author": "Gabriel Cardona <gabriel@avalabs.org>",
  "contributors": [
    "Evan Richard <evan@avalabs.org>",
    "Paul Kim <paul.kim@avalabs.org>",
    "Raj Ranjan <raj.ranjan@avalabs.org>",
    "Gergely Lovas <gergely.lovas@avalabs.org>",
    "Dhruba Basu <dhruba@avalabs.org>"
  ],
  "license": "BSD-3-Clause",
  "bugs": {
    "url": "https://github.com/ava-labs/avalanchejs/issues"
  },
  "homepage": "https://github.com/ava-labs/avalanchejs#readme",
  "devDependencies": {
    "@semantic-release/changelog": "6.0.2",
    "@semantic-release/git": "10.0.1",
    "@types/bech32": "1.1.4",
    "@types/bn.js": "5.1.1",
    "@types/create-hash": "1.2.2",
    "@types/hdkey": "2.0.1",
    "@types/jest": "27.5.0",
    "@types/node": "16.11.12",
    "@typescript-eslint/eslint-plugin": "4.33.0",
    "@typescript-eslint/parser": "5.52.0",
    "clean-webpack-plugin": "4.0.0",
    "eslint": "7.32.0",
    "eslint-config-prettier": "8.5.0",
    "eslint-plugin-prettier": "4.2.1",
    "eslint-plugin-security": "1.5.0",
    "git-revision-webpack-plugin": "5.0.0",
    "html-webpack-plugin": "5.5.0",
    "husky": "8.0.1",
    "jest": "29.4.3",
    "jest-mock-axios": "4.5.0",
    "lint-staged": "13.1.2",
    "prettier": "2.7.1",
    "semantic-release": "19.0.5",
    "terser-webpack-plugin": "5.3.6",
    "ts-jest": "29.0.5",
    "ts-loader": "9.3.1",
    "typedoc": "0.23.25",
    "typedoc-plugin-external-module-name": "4.0.6",
    "typedoc-plugin-markdown": "3.14.0",
    "typescript": "4.8.4",
    "webpack": "5.74.0",
    "webpack-cli": "4.10.0"
  },
  "engines": {
    "node": ">=14.0.0"
  },
  "dependencies": {
    "assert": "2.0.0",
    "axios": "0.27.2",
    "bech32": "2.0.0",
    "bip39": "3.0.4",
    "bn.js": "5.2.1",
    "buffer": "6.0.3",
    "create-hash": "1.2.0",
    "crypto-browserify": "3.12.0",
    "elliptic": "6.5.4",
    "ethers": "5.7.2",
    "hdkey": "2.0.1",
    "isomorphic-ws": "5.0.0",
    "randombytes": "^2.1.0",
    "store2": "2.14.2",
    "stream-browserify": "3.0.0",
    "ws": "8.8.1",
    "xss": "1.0.14"
  },
  "prettier": {
    "tabWidth": 2,
    "useTabs": false,
    "semi": false,
    "singleQuote": false,
    "jsxBracketSameLine": false,
    "trailingComma": "none"
  },
  "resolutions": {
    "json5": "2.2.3"
  },
  "lint-staged": {
    "**/*": "prettier --write --ignore-unknown",
    "*.{ts,tsx}": "eslint --fix --max-warnings 0"
  }
}<|MERGE_RESOLUTION|>--- conflicted
+++ resolved
@@ -1,11 +1,6 @@
 {
-<<<<<<< HEAD
   "name": "avalanche",
-  "version": "3.16.0-alpha.2",
-=======
-  "name": "@avalabs/avalanchejs",
   "version": "3.16.0-alpha.3",
->>>>>>> f6bdbe57
   "description": "Avalanche Platform JS Library",
   "main": "dist/index.js",
   "scripts": {
