--- conflicted
+++ resolved
@@ -69,13 +69,8 @@
     "typedoc": "^0.18.0",
     "typedoc-plugin-external-module-name": "^4.0.3",
     "typedoc-plugin-markdown": "^2.4.0",
-<<<<<<< HEAD
-    "typescript": "4.5.4",
+    "typescript": "4.5.5",
     "webpack": "5.66.0",
-=======
-    "typescript": "4.5.5",
-    "webpack": "5.65.0",
->>>>>>> 7e502bc5
     "webpack-cli": "4.9.1"
   },
   "engines": {
