{
  "name": "avalanche",
  "version": "3.14.2",
  "description": "Avalanche Platform JS Library",
  "main": "dist/index.js",
  "scripts": {
    "build": "rm -rf dist/ && npx tsc -b && cp -r typings/src ./dist",
    "prebundle": "yarn build",
    "bundle": "webpack --mode production",
    "lint": "eslint ./ --ext js,ts --fix",
    "prepublish": "yarn build",
    "release:prepare": "rm -rf ./dist ./node_modules && yarn install && yarn build && yarn bundle && yarn test && git status",
    "test": "jest",
    "test-watch": "jest --watch",
    "docshtml": "npx typedoc --plugin typedoc-plugin-external-module-name --mode file src",
    "docsmd": "rm -rf docsMD && yarn build && npx typedoc --readme none --plugin typedoc-plugin-markdown,typedoc-plugin-external-module-name --theme markdown --out docsMD src",
    "docs": "yarn docshtml && yarn docsmd",
    "prettier-src": "prettier --write ./src",
    "prettier-examples": "prettier --write ./examples",
    "prettier-tests": "prettier --write ./tests",
    "prettier-web": "prettier --write ./web",
    "prettier-mocks": "prettier --write ./__mocks__",
    "prettier": "yarn prettier-src && yarn prettier-examples && yarn prettier-tests && yarn prettier-web && yarn prettier-mocks",
    "prepare": "husky install"
  },
  "repository": {
    "type": "git",
    "url": "git+https://github.com/ava-labs/avalanchejs.git"
  },
  "keywords": [
    "Avalanche",
    "blockchain",
    "defi"
  ],
  "author": "Gabriel Cardona <gabriel@avalabs.org>",
  "contributors": [
    "Evan Richard <evan@avalabs.org>",
    "Paul Kim <paul.kim@avalabs.org>",
    "Raj Ranjan <raj.ranjan@avalabs.org>",
    "Gergely Lovas <gergely.lovas@avalabs.org>",
    "Dhruba Basu <dhruba@avalabs.org>"
  ],
  "license": "BSD-3-Clause",
  "bugs": {
    "url": "https://github.com/ava-labs/avalanchejs/issues"
  },
  "homepage": "https://github.com/ava-labs/avalanchejs#readme",
  "devDependencies": {
    "@types/bech32": "1.1.4",
    "@types/bn.js": "5.1.0",
    "@types/create-hash": "1.2.2",
    "@types/hdkey": "2.0.1",
    "@types/jest": "27.5.0",
    "@types/node": "16.11.12",
    "@typescript-eslint/eslint-plugin": "4.33.0",
    "@typescript-eslint/parser": "4.33.0",
    "clean-webpack-plugin": "4.0.0",
    "eslint": "7.32.0",
    "eslint-config-prettier": "8.5.0",
    "eslint-plugin-prettier": "4.0.0",
    "eslint-plugin-security": "1.5.0",
    "git-revision-webpack-plugin": "5.0.0",
    "html-webpack-plugin": "5.5.0",
    "husky": "7.0.4",
    "jest": "26.6.3",
    "jest-mock-axios": "4.5.0",
    "prettier": "2.6.2",
    "terser-webpack-plugin": "5.3.3",
    "ts-jest": "26.5.6",
    "ts-loader": "9.3.0",
    "typedoc": "^0.18.0",
    "typedoc-plugin-external-module-name": "^4.0.3",
    "typedoc-plugin-markdown": "^2.4.0",
    "typescript": "4.7.3",
<<<<<<< HEAD
    "webpack": "5.73.0",
=======
    "webpack": "5.72.0",
>>>>>>> 00e8e241
    "webpack-cli": "4.9.2"
  },
  "engines": {
    "node": ">=16.0.0"
  },
  "dependencies": {
    "assert": "2.0.0",
    "axios": "0.27.2",
    "bech32": "2.0.0",
    "bip39": "3.0.4",
    "bn.js": "5.2.1",
    "buffer": "6.0.3",
    "create-hash": "1.2.0",
    "crypto-browserify": "3.12.0",
    "elliptic": "6.5.4",
    "ethers": "5.6.4",
    "hdkey": "2.0.1",
    "isomorphic-ws": "4.0.1",
    "randombytes": "^2.1.0",
    "store2": "2.13.2",
    "stream-browserify": "3.0.0",
    "ws": "8.5.0",
    "xss": "1.0.13"
  },
  "prettier": {
    "tabWidth": 2,
    "useTabs": false,
    "semi": false,
    "singleQuote": false,
    "jsxBracketSameLine": false,
    "trailingComma": "none"
  }
}<|MERGE_RESOLUTION|>--- conflicted
+++ resolved
@@ -72,11 +72,7 @@
     "typedoc-plugin-external-module-name": "^4.0.3",
     "typedoc-plugin-markdown": "^2.4.0",
     "typescript": "4.7.3",
-<<<<<<< HEAD
-    "webpack": "5.73.0",
-=======
     "webpack": "5.72.0",
->>>>>>> 00e8e241
     "webpack-cli": "4.9.2"
   },
   "engines": {
