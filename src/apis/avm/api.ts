--- conflicted
+++ resolved
@@ -31,8 +31,7 @@
 import { PersistanceOptions } from '../../utils/persistenceoptions';
 import { OutputOwners } from '../../common/output';
 import { SECPTransferOutput } from './outputs';
-<<<<<<< HEAD
-import { Index } from '../../../src/common';
+import { iIndex } from '../../../src/common';
 import { 
   iAVMUTXOResponse, 
   iGetBalanceParams, 
@@ -40,12 +39,6 @@
   iGetTxStatusParams, 
   iGetTxStatusResponse 
 } from './interfaces';
-=======
-import { 
-  iIndex, 
-  iAVMUTXOResponse 
-} from 'src/common';
->>>>>>> e1b1fa9f
 
 /**
  * @ignore
@@ -901,11 +894,7 @@
   }
   
   const avmUTXOResponse: iAVMUTXOResponse = await this.getUTXOs(ownerAddresses, srcChain, 0, undefined)
-<<<<<<< HEAD
   const atomicUTXOs: UTXOSet = avmUTXOResponse.utxos;
-=======
-  const atomicUTXOs: UTXOSet = await avmUTXOResponse.utxos;
->>>>>>> e1b1fa9f
   const avaxAssetID: Buffer = await this.getAVAXAssetID();
   const atomics: UTXO[] = atomicUTXOs.getAllUTXOs();
 
