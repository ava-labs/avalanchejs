/**
 * @packageDocumentation
 * @module AVMAPI
 */
import BN from 'bn.js';
import { Buffer } from 'buffer/';
import AvalancheCore from '../../avalanche';
import BinTools from '../../utils/bintools';
import { JRPCAPI, RequestResponseData, Defaults, MinterSet } from "../../utils/types";
import { UTXOSet } from './utxos';
import { MergeRule, UnixNow, AVMConstants, InitialStates, } from './types';
import { AVMKeyChain } from './keychain';
<<<<<<< HEAD
import { Tx, UnsignedTx, BaseTx } from './tx';
import { TransferableInput, AmountInput } from './inputs';
import { TransferableOutput, AmountOutput } from './outputs';
import { AVM } from 'src';
=======
import { Tx, UnsignedTx } from './tx';
import { PayloadBase } from '../../utils/payload';
>>>>>>> 147b1cad

/**
 * @ignore
 */
const bintools = BinTools.getInstance();

/**
 * A class for defining the persistance behavior of this an API call.
 *
 */
export class PersistanceOptions {
  protected name:string = undefined;

  protected overwrite:boolean = false;

  protected mergeRule:MergeRule = 'union';

  /**
     * Returns the namespace of the instance
     */
  getName = ():string => this.name;

  /**
     * Returns the overwrite rule of the instance
     */
  getOverwrite = ():boolean => this.overwrite;

  /**
     * Returns the [[MergeRule]] of the instance
     */
  getMergeRule = ():MergeRule => this.mergeRule;

  /**
     *
     * @param name The namespace of the database the data
     * @param overwrite True if the data should be completey overwritten
     * @param MergeRule The type of process used to merge with existing data: "intersection", "differenceSelf", "differenceNew", "symDifference", "union", "unionMinusNew", "unionMinusSelf"
     *
     * @remarks
     * The merge rules are as follows:
     *   * "intersection" - the intersection of the set
     *   * "differenceSelf" - the difference between the existing data and new set
     *   * "differenceNew" - the difference between the new data and the existing set
     *   * "symDifference" - the union of the differences between both sets of data
     *   * "union" - the unique set of all elements contained in both sets
     *   * "unionMinusNew" - the unique set of all elements contained in both sets, excluding values only found in the new set
     *   * "unionMinusSelf" - the unique set of all elements contained in both sets, excluding values only found in the existing set
     */
  constructor(name:string, overwrite:boolean = false, mergeRule:MergeRule) {
    this.name = name;
    this.overwrite = overwrite;
    this.mergeRule = mergeRule;
  }
}

/**
 * Class for interacting with a node endpoint that is using the AVM.
 *
 * @category RPCAPIs
 *
 * @remarks This extends the [[JRPCAPI]] class. This class should not be directly called. Instead, use the [[Avalanche.addAPI]] function to register this interface with Avalanche.
 */
class AVMAPI extends JRPCAPI {
  /**
     * @ignore
     */
  protected keychain:AVMKeyChain = new AVMKeyChain('');

  protected blockchainID:string = '';

  protected AVAAssetID:Buffer = undefined;

  /**
     * Gets the alias for the blockchainID if it exists, otherwise returns `undefined`.
     *
     * @returns The alias for the blockchainID
     */
  getBlockchainAlias = ():string => {
    const netid:number = this.core.getNetworkID();
    if (netid in Defaults.network && this.blockchainID in Defaults.network[netid]) {
      return Defaults.network[netid][this.blockchainID].alias;
    }
    /* istanbul ignore next */
    return undefined;
  };

  /**
     * Gets the blockchainID and returns it.
     *
     * @returns The blockchainID
     */
  getBlockchainID = ():string => this.blockchainID;

  /**
     * Refresh blockchainID, and if a blockchainID is passed in, use that.
     *
     * @param Optional. BlockchainID to assign, if none, uses the default based on networkID.
     *
     * @returns The blockchainID
     */
  refreshBlockchainID = (blockchainID:string = undefined):boolean => {
    const netid:number = this.core.getNetworkID();
    if (typeof blockchainID === 'undefined' && netid in Defaults.network) {
      this.blockchainID = Defaults.network[netid].avm.blockchainID;
      return true;
    } if (typeof blockchainID === 'string') {
      this.blockchainID = blockchainID;
      return true;
    }
    return false;
  };

  /**
     * Takes an address string and returns its {@link https://github.com/feross/buffer|Buffer} representation if valid.
     *
     * @returns A {@link https://github.com/feross/buffer|Buffer} for the address if valid, undefined if not valid.
     */
  parseAddress = (addr:string):Buffer => {
    const alias:string = this.getBlockchainAlias();
    const blockchainID:string = this.getBlockchainID();
    return bintools.parseAddress(addr, blockchainID, alias, AVMConstants.ADDRESSLENGTH);
  };

  addressFromBuffer = (address:Buffer):string => {
    const chainid:string = this.getBlockchainAlias() ? this.getBlockchainAlias() : this.getBlockchainID();
    return bintools.addressToString(chainid, address);
  };

  /**
     * Fetches the AVA AssetID and returns it in a Promise.
     *
     * @returns The the provided string representing the blockchainID
     */
  getAVAAssetID = async ():Promise<Buffer> => {
    if (typeof this.AVAAssetID === 'undefined') {
      const asset:{
        name: string;
        symbol: string;
        assetID: Buffer;
        denomination: number;
      } = await this.getAssetDescription('AVA');
      // TODO - Remove hardcoded 'AVA'
      this.AVAAssetID = asset.assetID;
    }
    return this.AVAAssetID;
  };

  /**
     * Gets a reference to the keychain for this class.
     *
     * @returns The instance of [[AVMKeyChain]] for this class
     */
  keyChain = ():AVMKeyChain => this.keychain;

  /**
     * @ignore
     */
  newKeyChain = ():AVMKeyChain => {
    // warning, overwrites the old keychain
    const alias = this.getBlockchainAlias();
    if (alias) {
      this.keychain = new AVMKeyChain(alias);
    } else {
      this.keychain = new AVMKeyChain(this.blockchainID);
    }
    return this.keychain;
  };

  /**
     * Gets the balance of a particular asset on a blockchain.
     *
     * @param address The address to pull the asset balance from
     * @param assetID The assetID to pull the balance from
     *
     * @returns Promise with the balance of the assetID as a {@link https://github.com/indutny/bn.js/|BN} on the provided address for the blockchain.
     */
  getBalance = async (address:string, assetID:string):Promise<BN> => {
    if (typeof this.parseAddress(address) === 'undefined') {
      /* istanbul ignore next */
      throw new Error(`Error - AVMAPI.getBalance: Invalid address format ${address}`);
    }
    const params:any = {
      address,
      assetID,
    };
    return this.callMethod('avm.getBalance', params).then((response:RequestResponseData) => new BN(response.data.result.balance, 10));
  };

  /**
     * Creates an address (and associated private keys) on a user on a blockchain.
     *
     * @param username Name of the user to create the address under
     * @param password Password to unlock the user and encrypt the private key
     *
     * @returns Promise for a string representing the address created by the vm.
     */
  createAddress = async (username:string, password:string):Promise<string> => {
    const params:any = {
      username,
      password,
    };
    return this.callMethod('avm.createAddress', params).then((response:RequestResponseData) => response.data.result.address);
  };

  /**
     * Create a new fixed-cap, fungible asset. A quantity of it is created at initialization and there no more is ever created.
     *
     * @param username The user paying the transaction fee (in $AVA) for asset creation
     * @param password The password for the user paying the transaction fee (in $AVA) for asset creation
     * @param name The human-readable name for the asset
     * @param symbol Optional. The shorthand symbol for the asset. Between 0 and 4 characters
     * @param denomination Optional. Determines how balances of this asset are displayed by user interfaces. Default is 0
     * @param initialHolders An array of objects containing the field "address" and "amount" to establish the genesis values for the new asset
     *
     * ```js
     * Example initialHolders:
     * [
     *     {
     *         "address": "X-7sik3Pr6r1FeLrvK1oWwECBS8iJ5VPuSh",
     *         "amount": 10000
     *     },
     *     {
     *         "address": "X-7sik3Pr6r1FeLrvK1oWwECBS8iJ5VPuSh",
     *         "amount": 50000
     *     }
     * ]
     * ```
     *
     * @returns Returns a Promise<string> containing the base 58 string representation of the ID of the newly created asset.
     */
  createFixedCapAsset = async (username:string, password:string, name:string, symbol:string, denomination:number, initialHolders:Array<object>):Promise<string> => {
    const params:any = {
      name,
      symbol,
      denomination,
      username,
      password,
      initialHolders,
    };
    return this.callMethod('avm.createFixedCapAsset', params).then((response:RequestResponseData) => response.data.result.assetID);
  };

  /**
     * Create a new variable-cap, fungible asset. No units of the asset exist at initialization. Minters can mint units of this asset using createMintTx, signMintTx and sendMintTx.
     *
     * @param username The user paying the transaction fee (in $AVA) for asset creation
     * @param password The password for the user paying the transaction fee (in $AVA) for asset creation
     * @param name The human-readable name for the asset
     * @param symbol Optional. The shorthand symbol for the asset -- between 0 and 4 characters
     * @param denomination Optional. Determines how balances of this asset are displayed by user interfaces. Default is 0
     * @param minterSets is a list where each element specifies that threshold of the addresses in minters may together mint more of the asset by signing a minting transaction
     * 
     * ```js
     * Example minterSets:
     * [
     *      {
     *          "minters":[
     *              "X-4peJsFvhdn7XjhNF4HWAQy6YaJts27s9q"
     *          ],
     *          "threshold": 1
     *      },
     *      {
     *          "minters": [
     *              "X-dcJ6z9duLfyQTgbjq2wBCowkvcPZHVDF",
     *              "X-2fE6iibqfERz5wenXE6qyvinsxDvFhHZk",
     *              "X-7ieAJbfrGQbpNZRAQEpZCC1Gs1z5gz4HU"
     *          ],
     *          "threshold": 2
     *      }
     * ]
     * ```
     *
     * @returns Returns a Promise<string> containing the base 58 string representation of the ID of the newly created asset.
     */
  createVariableCapAsset = async (username:string, password:string, name:string, symbol:string, denomination:number, minterSets:Array<object>):Promise<string> => {
    const params:any = {
      name,
      symbol,
      denomination,
      username,
      password,
      minterSets,
    };
    return this.callMethod('avm.createVariableCapAsset', params).then((response:RequestResponseData) => response.data.result.assetID);
  };

  /**
     * Create an unsigned transaction to mint more of an asset.
     *
     * @param amount The units of the asset to mint
     * @param assetID The ID of the asset to mint
     * @param to The address to assign the units of the minted asset
     * @param minters Addresses of the minters responsible for signing the transaction
     *
     * @returns Returns a Promise<string> containing the base 58 string representation of the unsigned transaction.
     */
  createMintTx = async (amount:number | BN, assetID:Buffer | string, to:string, minters:Array<string>):Promise<string> => {
    let asset:string;
    let amnt:BN;
    if (typeof assetID !== 'string') {
      asset = bintools.cb58Encode(assetID);
    } else {
      asset = assetID;
    }
    if (typeof amount === 'number') {
      amnt = new BN(amount);
    } else {
      amnt = amount;
    }
    const params:any = {
      amount: amnt.toString(10),
      assetID: asset,
      to,
      minters,
    };
    return this.callMethod('avm.createMintTx', params).then((response:RequestResponseData) => response.data.result.tx);
  };

  /**
     * Sign an unsigned or partially signed mint transaction.
     *
     * @param username The user signing
     * @param password The password for the user signing
     * @param tx The output of createMintTx or signMintTx
     * @param minter The minter signing this transaction
     *
     * @returns Returns a Promise<string> containing the base 58 string representation of the unsigned transaction.
     */
  signMintTx = async (username:string, password:string, tx:string | Buffer, minter:string):Promise<string> => {
    if (typeof this.parseAddress(minter) === 'undefined') {
      /* istanbul ignore next */
      throw new Error(`Error - AVMAPI.signMintTx: Invalid address format ${minter}`);
    }
    const params:any = {
      username,
      password,
      tx,
      minter,
    };
    return this.callMethod('avm.signMintTx', params).then((response:RequestResponseData) => response.data.result.tx);
  };

  /**
     * Exports the private key for an address.
     *
     * @param username The name of the user with the private key
     * @param password The password used to decrypt the private key
     * @param address The address whose private key should be exported
     *
     * @returns Promise with the decrypted private key as store in the database
     */
  exportKey = async (username:string, password:string, address:string):Promise<string> => {
    if (typeof this.parseAddress(address) === 'undefined') {
      /* istanbul ignore next */
      throw new Error(`Error - AVMAPI.exportKey: Invalid address format ${address}`);
    }
    const params:any = {
      username,
      password,
      address,
    };
    return this.callMethod('avm.exportKey', params).then((response:RequestResponseData) => response.data.result.privateKey);
  };

  /**
     * Imports a private key into the node's keystore under an user and for a blockchain.
     *
     * @param username The name of the user to store the private key
     * @param password The password that unlocks the user
     * @param privateKey A string representing the private key in the vm's format
     *
     * @returns The address for the imported private key.
     */
  importKey = async (username:string, password:string, privateKey:string):Promise<string> => {
    const params:any = {
      username,
      password,
      privateKey,
    };
    return this.callMethod('avm.importKey', params).then((response:RequestResponseData) => response.data.result.address);
  };

  /**
     * Send AVA from the X-Chain to an account on the P-Chain.
     *
     * After calling this method, you must call the P-Chain’s importAVA method to complete the transfer.
     *
     * @param username The Keystore user that controls the P-Chain account specified in `to`
     * @param password The password of the Keystore user
     * @param to The account on the P-Chain to send the AVA to. Do not include P- in the address
     * @param amount Amount of AVA to export as a {@link https://github.com/indutny/bn.js/|BN}
     *
     * @returns String representing the transaction id
     */
  exportAVA = async (username: string, password:string, to:string, amount:BN):Promise<string> => {
    const params:any = {
      to,
      amount: amount.toString(10),
      username,
      password,
    };
    return this.callMethod('avm.exportAVA', params).then((response:RequestResponseData) => response.data.result.txID);
  };

  /**
     * Finalize a transfer of AVA from the P-Chain to the X-Chain.
     *
     * Before this method is called, you must call the P-Chain’s `exportAVA` method to initiate the transfer.
     *
     * @param to The address the AVA is sent to. This must be the same as the to argument in the corresponding call to the P-Chain’s exportAVA, except that the prepended X- should be included in this argument
     * @param username The Keystore user that controls the address specified in `to`
     * @param password The password of the Keystore user
     *
     * @returns String representing the transaction id
     */
  importAVA = async (username: string, password:string, to:string):Promise<string> => {
    const params:any = {
      to,
      username,
      password,
    };
    return this.callMethod('avm.importAVA', params).then((response:RequestResponseData) => response.data.result.txID);
  };

  /**
     * Lists all the addresses under a user.
     *
     * @param username The user to list addresses
     * @param password The password of the user to list the addresses
     *
     * @returns Promise of an array of address strings in the format specified by the blockchain.
     */
  listAddresses = async (username:string, password:string): Promise<Array<string>> => {
    const params:any = {
      username,
      password,
    };
    return this.callMethod('avm.listAddresses', params).then((response:RequestResponseData) => response.data.result.addresses);
  };

  /**
     * Retrieves all assets for an address on a server and their associated balances.
     *
     * @param address The address to get a list of assets
     *
     * @returns Promise of an object mapping assetID strings with {@link https://github.com/indutny/bn.js/|BN} balance for the address on the blockchain.
     */
  getAllBalances = async (address:string):Promise<Array<object>> => {
    if (typeof this.parseAddress(address) === 'undefined') {
      /* istanbul ignore next */
      throw new Error(`Error - AVMAPI.getAllBalances: Invalid address format ${address}`);
    }
    const params:any = {
      address,
    };
    return this.callMethod('avm.getAllBalances', params).then((response:RequestResponseData) => response.data.result.balances);
  };

  /**
     * Retrieves an assets name and symbol.
     *
     * @param assetID Either a {@link https://github.com/feross/buffer|Buffer} or an AVA serialized string for the AssetID or its alias.
     *
     * @returns Returns a Promise<object> with keys "name" and "symbol".
     */
  getAssetDescription = async (assetID:Buffer | string):Promise<{name:string;symbol:string;assetID:Buffer;denomination:number}> => {
    let asset:string;
    if (typeof assetID !== 'string') {
      asset = bintools.cb58Encode(assetID);
    } else {
      asset = assetID;
    }
    const params:any = {
      assetID: asset,
    };
    return this.callMethod('avm.getAssetDescription', params).then((response:RequestResponseData) => ({
      name: response.data.result.name,
      symbol: response.data.result.symbol,
      assetID: bintools.cb58Decode(response.data.result.assetID),
      denomination: parseInt(response.data.result.denomination, 10),
    }));
  };

  /**
     * Returns the status of a provided transaction ID by calling the node's `getTxStatus` method.
     *
     * @param txid The string representation of the transaction ID
     *
     * @returns Returns a Promise<string> containing the status retrieved from the node
     */
  getTxStatus = async (txid:string):Promise<string> => {
    const params:any = {
      txID: txid,
    };
    return this.callMethod('avm.getTxStatus', params).then((response:RequestResponseData) => response.data.result.status);
  };

  /**
     * Retrieves the UTXOs related to the addresses provided from the node's `getUTXOs` method.
     *
     * @param addresses An array of addresses as strings or addresses as {@link https://github.com/feross/buffer|Buffer}s
     * @param persistOpts Options available to persist these UTXOs in local storage
     *
     * @remarks
     * persistOpts is optional and must be of type [[PersistanceOptions]]
     *
     */
  getUTXOs = async (addresses:Array<string> | Array<Buffer>, persistOpts:PersistanceOptions = undefined):Promise<UTXOSet> => {
    const addrs:Array<string> = this._cleanAddressArray(addresses, 'getUTXOs');

    const params:any = {
      addresses: addrs,
    };
    return this.callMethod('avm.getUTXOs', params).then((response:RequestResponseData) => {
      const utxos:UTXOSet = new UTXOSet();
      let data = response.data.result.utxos;
      if (persistOpts && typeof persistOpts === 'object') {
        if (this.db.has(persistOpts.getName())) {
          const selfArray:Array<string> = this.db.get(persistOpts.getName());
          if (Array.isArray(selfArray)) {
            utxos.addArray(data);
            const self:UTXOSet = new UTXOSet();
            self.addArray(selfArray);
            self.mergeByRule(utxos, persistOpts.getMergeRule());
            data = self.getAllUTXOStrings();
          }
        }
        this.db.set(persistOpts.getName(), data, persistOpts.getOverwrite());
      }
      utxos.addArray(data);
      return utxos;
    });
  };

  /**
     * Helper function which determines if a tx is a goose egg transaction. 
     *
     * @param utx An UnsignedTx
     *
     * @returns boolean true if passes goose egg test and false if fails.
     *
     * @remarks
     * A "Goose Egg Transaction" is when the fee far exceeds a reasonable amount
     */
  checkGooseEgg = async (utx:UnsignedTx): Promise<boolean> => {
    const avaxAssetID:Buffer = await this.getAVAAssetID();
    const outputTotal:BN = utx.getOutputTotal(avaxAssetID);
    const fee:BN = utx.getBurn(avaxAssetID);

    if(fee.lte(AVMConstants.ONEAVAX.mul(new BN(10))) || fee.lte(outputTotal)) {
      return true;
    } else {
      return false;
    }
  }

  /**
     * Helper function which creates an unsigned transaction. For more granular control, you may create your own
     * [[UnsignedTx]] manually (with their corresponding [[TransferableInput]]s, [[TransferableOutput]]s, and [[TransferOperation]]s).
     *
     * @param utxoset A set of UTXOs that the transaction is built on
     * @param amount The amount of AVA to be spent in $nAVA
     * @param toAddresses The addresses to send the funds
     * @param fromAddresses The addresses being used to send the funds from the UTXOs provided
     * @param changeAddresses The addresses that can spend the change remaining from the spent UTXOs
     * @param assetID The assetID of the value being sent
     * @param asOf Optional. The timestamp to verify the transaction against as a {@link https://github.com/indutny/bn.js/|BN}
     * @param locktime Optional. The locktime field created in the resulting outputs
     * @param threshold Optional. The number of signatures required to spend the funds in the resultant UTXO
     *
     * @returns An unsigned transaction ([[UnsignedTx]]) which contains a [[BaseTx]].
     *
     * @remarks
     * This helper exists because the endpoint API should be the primary point of entry for most functionality.
     */
  buildBaseTx = async (
    utxoset:UTXOSet, amount:BN, toAddresses:Array<string>, fromAddresses:Array<string>,
    changeAddresses:Array<string>, assetID:Buffer | string = undefined, asOf:BN = UnixNow(),
    locktime:BN = new BN(0), threshold:number = 1,
  ):Promise<UnsignedTx> => {
    const to:Array<Buffer> = this._cleanAddressArray(toAddresses, 'buildBaseTx').map((a) => bintools.stringToAddress(a));
    const from:Array<Buffer> = this._cleanAddressArray(fromAddresses, 'buildBaseTx').map((a) => bintools.stringToAddress(a));
    const change:Array<Buffer> = this._cleanAddressArray(changeAddresses, 'buildBaseTx').map((a) => bintools.stringToAddress(a));

    if (typeof assetID === 'string') {
      assetID = bintools.cb58Decode(assetID);
    }

    const builtUnsignedTx:UnsignedTx = utxoset.buildBaseTx(
      this.core.getNetworkID(), bintools.cb58Decode(this.blockchainID),
      amount, to, from, change,
      assetID, asOf, locktime, threshold,
    );

    if(! await this.checkGooseEgg(builtUnsignedTx)) {
      throw new Error("Failed Goose Egg Check");
    }

    return builtUnsignedTx;
  };

  /**
     * Helper function which creates an unsigned NFT Transfer. For more granular control, you may create your own
     * [[UnsignedTx]] manually (with their corresponding [[TransferableInput]]s, [[TransferableOutput]]s, and [[TransferOperation]]s).
     *
     * @param utxoset  A set of UTXOs that the transaction is built on
     * @param utxoid A base58 utxoID or an array of base58 utxoIDs for the nfts this transaction is sending
     * @param toAddresses The addresses to send the NFT
     * @param fromAddresses The addresses being used to send the NFT from the utxoID provided
     * @param feeAmount The amount of fees being paid for this transaction
     * @param feeAddresses The addresses that have the AVA funds to pay for fees of the UTXO
     * @param asOf Optional. The timestamp to verify the transaction against as a {@link https://github.com/indutny/bn.js/|BN}
     * @param locktime Optional. The locktime field created in the resulting outputs
     * @param threshold Optional. The number of signatures required to spend the funds in the resultant UTXO
     *
     * @returns An unsigned transaction ([[UnsignedTx]]) which contains a [NFTTransferTx]].
     *
     * @remarks
     * This helper exists because the endpoint API should be the primary point of entry for most functionality.
     */
  buildNFTTransferTx = async (
    utxoset:UTXOSet, utxoid:string | Array<string>, toAddresses:Array<string>, fromAddresses:Array<string>, feeAmount:BN,
    feeAddresses:Array<string>, asOf:BN = UnixNow(), locktime:BN = new BN(0), threshold:number = 1,
  ):Promise<UnsignedTx> => {
    const to:Array<Buffer> = this._cleanAddressArray(toAddresses, 'buildNFTTransferTx').map((a) => bintools.stringToAddress(a));
    const from:Array<Buffer> = this._cleanAddressArray(fromAddresses, 'buildNFTTransferTx').map((a) => bintools.stringToAddress(a));
    const feeAddrs:Array<Buffer> = this._cleanAddressArray(feeAddresses, 'buildNFTTransferTx').map((a) => bintools.stringToAddress(a));

    const avaAssetID:Buffer = await this.getAVAAssetID();

    let utxoidArray:Array<string> = [];
    if (typeof utxoid === 'string') {
      utxoidArray = [utxoid];
    } else if (Array.isArray(utxoid)) {
      utxoidArray = utxoid;
    }

    const builtUnsignedTx:UnsignedTx = utxoset.buildNFTTransferTx(
      this.core.getNetworkID(), bintools.cb58Decode(this.blockchainID), avaAssetID,
      feeAmount, feeAddrs, to, from, utxoidArray, asOf, locktime, threshold,
    );

    if(! await this.checkGooseEgg(builtUnsignedTx)) {
      throw new Error("Failed Goose Egg Check");
    }

    return builtUnsignedTx;
  };

  /**
     * Creates an unsigned transaction. For more granular control, you may create your own
     * [[UnsignedTx]] manually (with their corresponding [[TransferableInput]]s, [[TransferableOutput]]s, and [[TransferOperation]]s).
     *
     * @param utxoset A set of UTXOs that the transaction is built on
     * @param fee The amount of AVA to be paid for fees, in $nAVA
     * @param creatorAddresses The addresses to send the fees
     * @param initialStates The [[InitialStates]] that represent the intial state of a created asset
     * @param name String for the descriptive name of the asset
     * @param symbol String for the ticker symbol of the asset
     * @param denomination Optional number for the denomination which is 10^D. D must be >= 0 and <= 32. Ex: $1 AVA = 10^9 $nAVA
     *
     * @returns An unsigned transaction ([[UnsignedTx]]) which contains a [[CreateAssetTx]].
     * 
     */
  buildCreateAssetTx = async (
      utxoset:UTXOSet, fee:BN, creatorAddresses:Array<string> | Array<Buffer>, 
      initialStates:InitialStates, name:string, 
      symbol:string, denomination:number
  ):Promise<UnsignedTx> => {
      let creators:Array<Buffer> = this._cleanAddressArray(creatorAddresses, "buildCreateAssetTx").map(a => bintools.stringToAddress(a));
      /* istanbul ignore next */
      if(symbol.length > AVMConstants.SYMBOLMAXLEN){
          /* istanbul ignore next */
          throw new Error("Error - AVMAPI.buildCreateAssetTx: Symbols may not exceed length of " + AVMConstants.SYMBOLMAXLEN);
      }
      /* istanbul ignore next */
<<<<<<< HEAD
      throw new Error(`Error - AVMAPI.buildCreateAssetTx: Names may not exceed length of ${AVMConstants.ASSETNAMELEN}`);
    }
    const avaAssetID:Buffer = await this.getAVAAssetID();
    const builtUnsignedTx:UnsignedTx = utxoset.buildCreateAssetTx(
      this.core.getNetworkID(), bintools.cb58Decode(this.blockchainID), avaAssetID,
      fee, creators, initialStates, name, symbol, denomination,
    );

    if(! await this.checkGooseEgg(builtUnsignedTx)) {
      throw new Error("Failed Goose Egg Check");
    }

    return builtUnsignedTx;
  };
=======
      if(name.length > AVMConstants.ASSETNAMELEN) {
          /* istanbul ignore next */
          throw new Error("Error - AVMAPI.buildCreateAssetTx: Names may not exceed length of " + AVMConstants.ASSETNAMELEN);
      }
      let avaAssetID:Buffer = await this.getAVAAssetID();
      return utxoset.buildCreateAssetTx(
          this.core.getNetworkID(), bintools.cb58Decode(this.blockchainID), avaAssetID,
          fee, creators, initialStates, name, symbol, denomination
      );
  }
        
  /**
   * Creates an unsigned transaction. For more granular control, you may create your own
    * [[UnsignedTx]] manually (with their corresponding [[TransferableInput]]s, [[TransferableOutput]]s, and [[TransferOperation]]s).
    * 
    * @param utxoset A set of UTXOs that the transaction is built on
    * @param fee The amount of AVA to be paid for fees, in $nAVA
    * @param feePayingAddresses The addresses to pay the fees
    * @param name String for the descriptive name of the asset
    * @param symbol String for the ticker symbol of the asset
    * @param minterSets is a list where each element specifies that threshold of the addresses in minters may together mint more of the asset by signing a minting transaction
    * @param locktime Optional. The locktime field created in the resulting mint output
    * 
    * ```js
    * Example minterSets:
    * [
    *      {
    *          "minters":[
    *              "X-4peJsFvhdn7XjhNF4HWAQy6YaJts27s9q"
    *          ],
    *          "threshold": 1
    *      },
    *      {
    *          "minters": [
    *              "X-dcJ6z9duLfyQTgbjq2wBCowkvcPZHVDF",
    *              "X-2fE6iibqfERz5wenXE6qyvinsxDvFhHZk",
    *              "X-7ieAJbfrGQbpNZRAQEpZCC1Gs1z5gz4HU"
    *          ],
    *          "threshold": 2
    *      }
    * ]
    * ```
    * 
    * @returns An unsigned transaction ([[UnsignedTx]]) which contains a [[CreateAssetTx]].
    * 
    */
  buildCreateNFTAssetTx = async (
      utxoset:UTXOSet, fee:BN, feePayingAddresses:Array<string> | Array<Buffer>, 
      name:string, symbol:string, minterSets:MinterSet[], locktime:BN = new BN(0)
  ): Promise<UnsignedTx> => {
      let feeAddrs:Array<Buffer> = this._cleanAddressArray(feePayingAddresses, "buildCreateNFTAssetTx").map(a => bintools.stringToAddress(a));
        
      if(name.length > AVMConstants.ASSETNAMELEN) {
          throw new Error("Error - AVMAPI.buildCreateNFTAssetTx: Names may not exceed length of " + AVMConstants.ASSETNAMELEN);
      }
      if(symbol.length > AVMConstants.SYMBOLMAXLEN){
          throw new Error("Error - AVMAPI.buildCreateNFTAssetTx: Symbols may not exceed length of " + AVMConstants.SYMBOLMAXLEN);
      }
      let avaAssetID:Buffer = await this.getAVAAssetID();
      return utxoset.buildCreateNFTAssetTx(
          this.core.getNetworkID(), bintools.cb58Decode(this.blockchainID), avaAssetID,
          fee, feeAddrs, minterSets, name, symbol, locktime
      );
  }
>>>>>>> 147b1cad

  /**
   * Creates an unsigned transaction. For more granular control, you may create your own
    * [[UnsignedTx]] manually (with their corresponding [[TransferableInput]]s, [[TransferableOutput]]s, and [[TransferOperation]]s).
    * 
    * @param utxoset  A set of UTXOs that the transaction is built on
    * @param utxoid A base58 utxoID or an array of base58 utxoIDs for the nft mint output this transaction is sending
    * @param toAddresses The addresses to send the nft output
    * @param fromAddresses The addresses being used to send the NFT from the utxoID provided
    * @param fee The amount of fees being paid for this transaction
    * @param feeAddresses The addresses that have the AVA funds to pay for fees of the UTXO
    * @param asOf Optional. The timestamp to verify the transaction against as a {@link https://github.com/indutny/bn.js/|BN}
    * @param groupID Optional. The group this NFT is issued to.
    * @param locktime Optional. The locktime field created in the resulting mint output
    * @param threshold Optional. The number of signatures required to spend the funds in the resultant UTXO
    * @param payload Optional. Data for NFT Payload.
    * 
    * @returns An unsigned transaction ([[UnsignedTx]]) which contains an [[OperationTx]].
    * 
    */
  buildCreateNFTMintTx = async (
      utxoset:UTXOSet, utxoid:string|Array<string>, toAddresses:Array<string>|Array<Buffer>, 
      fromAddresses:Array<string>|Array<Buffer>, fee:BN,
      feeAddresses:Array<string>|Array<Buffer>, asOf:BN = UnixNow(), groupID:number = 0, 
      locktime:BN = new BN(0), threshold:number = 1, payload:PayloadBase|Buffer = undefined
  ): Promise<any> => {
      let to:Array<Buffer> = this._cleanAddressArray(toAddresses, "buildCreateNFTMintTx").map(a => bintools.stringToAddress(a));
      let from:Array<Buffer> = this._cleanAddressArray(fromAddresses, "buildCreateNFTMintTx").map(a => bintools.stringToAddress(a));
      let feeAddrs:Array<Buffer> = this._cleanAddressArray(feeAddresses, "buildCreateNFTMintTx").map(a => bintools.stringToAddress(a));
      let payloadBuf:Buffer = payload as Buffer;

      if(typeof utxoid === 'string') {
          utxoid = [utxoid];
      }

      let avaAssetID:Buffer = await this.getAVAAssetID();

      return utxoset.buildCreateNFTMintTx(
          this.core.getNetworkID(),
          bintools.cb58Decode(this.blockchainID),
          avaAssetID,
          fee,
          feeAddrs,
          to,
          from,
          utxoid,
          asOf,
          groupID,
          locktime,
          threshold,
          payloadBuf,
      );
  }

  /**
   * Helper function which takes an unsigned transaction and signs it, returning the resulting [[Tx]].
    *
    * @param utx The unsigned transaction of type [[UnsignedTx]]
    *
    * @returns A signed transaction of type [[Tx]]
    */
  signTx = (utx:UnsignedTx):Tx => this.keychain.signTx(utx);

  /**
     * Calls the node's issueTx method from the API and returns the resulting transaction ID as a string.
     *
     * @param tx A string, {@link https://github.com/feross/buffer|Buffer}, or [[Tx]] representing a transaction
     *
     * @returns A Promise<string> representing the transaction ID of the posted transaction.
     */
  issueTx = async (tx:string | Buffer | Tx):Promise<string> => {
    let Transaction = '';
    if (typeof tx === 'string') {
      Transaction = tx;
    } else if (tx instanceof Buffer) {
      const txobj:Tx = new Tx();
      txobj.fromBuffer(tx);
      Transaction = txobj.toString();
    } else if (tx instanceof Tx) {
      Transaction = tx.toString();
    } else {
      /* istanbul ignore next */
      throw new Error('Error - avm.issueTx: provided tx is not expected type of string, Buffer, or Tx');
    }
    const params:any = {
      tx: Transaction.toString(),
    };
    return this.callMethod('avm.issueTx', params).then((response:RequestResponseData) => response.data.result.txID);
  };

  /**
     * Sends an amount of assetID to the specified address from a list of owned of addresses.
     *
     * @param username The user that owns the private keys associated with the `from` addresses
     * @param password The password unlocking the user
     * @param assetID The assetID of the asset to send
     * @param amount The amount of the asset to be sent
     * @param to The address of the recipient
     * @param from An array of addresses managed by the node's keystore for this blockchain which will fund this transaction
     *
     * @returns Promise for the string representing the transaction's ID.
     */
  send = async (username:string, password:string, assetID:string | Buffer, amount:number | BN, to:string, from:Array<string> | Array<Buffer>):Promise<string> => {
    let asset:string;
    let amnt:BN;

    if (typeof this.parseAddress(to) === 'undefined') {
      /* istanbul ignore next */
      throw new Error(`Error - AVMAPI.sen: Invalid address format ${to}`);
    }

    from = this._cleanAddressArray(from, 'send');

    if (typeof assetID !== 'string') {
      asset = bintools.cb58Encode(assetID);
    } else {
      asset = assetID;
    }
    if (typeof amount === 'number') {
      amnt = new BN(amount);
    } else {
      amnt = amount;
    }

    const params:any = {
      username,
      password,
      assetID: asset,
      amount: amnt.toString(10),
      to,
      from,
    };
    return this.callMethod('avm.send', params).then((response:RequestResponseData) => response.data.result.txID);
  };

  /**
     * Given a JSON representation of this Virtual Machine’s genesis state, create the byte representation of that state.
     *
     * @param genesisData The blockchain's genesis data object
     *
     * @returns Promise of a string of bytes
     */
  buildGenesis = async (genesisData:object):Promise<string> => {
    const params:any = {
      genesisData,
    };
    return this.callMethod('avm.buildGenesis', params).then((response:RequestResponseData) => {
      const r = response.data.result.bytes;
      return r;
    });
  };

  /**
     * @ignore
     */
  protected _cleanAddressArray(addresses:Array<string> | Array<Buffer>, caller:string):Array<string> {
    const addrs:Array<string> = [];
    const chainid:string = this.getBlockchainAlias() ? this.getBlockchainAlias() : this.getBlockchainID();
    if (addresses && addresses.length > 0) {
      for (let i = 0; i < addresses.length; i++) {
        if (typeof addresses[i] === 'string') {
          if (typeof this.parseAddress(addresses[i] as string) === 'undefined') {
            /* istanbul ignore next */
            throw new Error(`Error - AVMAPI.${caller}: Invalid address format ${addresses[i]}`);
          }
          addrs.push(addresses[i] as string);
        } else {
          addrs.push(bintools.addressToString(chainid, addresses[i] as Buffer));
        }
      }
    }
    return addrs;
  }

  /**
     * This class should not be instantiated directly. Instead use the [[Avalanche.addAPI]] method.
     *
     * @param core A reference to the Avalanche class
     * @param baseurl Defaults to the string "/ext/bc/avm" as the path to blockchain's baseurl
     */
  constructor(core:AvalancheCore, baseurl:string = '/ext/bc/avm', blockchainID:string = '') {
    super(core, baseurl);
    this.blockchainID = blockchainID;
    const netid:number = core.getNetworkID();
    if (netid in Defaults.network && blockchainID in Defaults.network[netid]) {
      const { alias } = Defaults.network[netid][blockchainID];
      this.keychain = new AVMKeyChain(alias);
    } else {
      this.keychain = new AVMKeyChain(blockchainID);
    }
  }
}

export default AVMAPI;<|MERGE_RESOLUTION|>--- conflicted
+++ resolved
@@ -10,15 +10,8 @@
 import { UTXOSet } from './utxos';
 import { MergeRule, UnixNow, AVMConstants, InitialStates, } from './types';
 import { AVMKeyChain } from './keychain';
-<<<<<<< HEAD
-import { Tx, UnsignedTx, BaseTx } from './tx';
-import { TransferableInput, AmountInput } from './inputs';
-import { TransferableOutput, AmountOutput } from './outputs';
-import { AVM } from 'src';
-=======
 import { Tx, UnsignedTx } from './tx';
 import { PayloadBase } from '../../utils/payload';
->>>>>>> 147b1cad
 
 /**
  * @ignore
@@ -186,6 +179,28 @@
     }
     return this.keychain;
   };
+
+  /**
+   * Helper function which determines if a tx is a goose egg transaction. 
+   *
+   * @param utx An UnsignedTx
+   *
+   * @returns boolean true if passes goose egg test and false if fails.
+   *
+   * @remarks
+   * A "Goose Egg Transaction" is when the fee far exceeds a reasonable amount
+   */
+  checkGooseEgg = async (utx:UnsignedTx): Promise<boolean> => {
+    const avaxAssetID:Buffer = await this.getAVAAssetID();
+    const outputTotal:BN = utx.getOutputTotal(avaxAssetID);
+    const fee:BN = utx.getBurn(avaxAssetID);
+
+    if(fee.lte(AVMConstants.ONEAVAX.mul(new BN(10))) || fee.lte(outputTotal)) {
+      return true;
+    } else {
+      return false;
+    }
+  }
 
   /**
      * Gets the balance of a particular asset on a blockchain.
@@ -554,28 +569,6 @@
   };
 
   /**
-     * Helper function which determines if a tx is a goose egg transaction. 
-     *
-     * @param utx An UnsignedTx
-     *
-     * @returns boolean true if passes goose egg test and false if fails.
-     *
-     * @remarks
-     * A "Goose Egg Transaction" is when the fee far exceeds a reasonable amount
-     */
-  checkGooseEgg = async (utx:UnsignedTx): Promise<boolean> => {
-    const avaxAssetID:Buffer = await this.getAVAAssetID();
-    const outputTotal:BN = utx.getOutputTotal(avaxAssetID);
-    const fee:BN = utx.getBurn(avaxAssetID);
-
-    if(fee.lte(AVMConstants.ONEAVAX.mul(new BN(10))) || fee.lte(outputTotal)) {
-      return true;
-    } else {
-      return false;
-    }
-  }
-
-  /**
      * Helper function which creates an unsigned transaction. For more granular control, you may create your own
      * [[UnsignedTx]] manually (with their corresponding [[TransferableInput]]s, [[TransferableOutput]]s, and [[TransferOperation]]s).
      *
@@ -695,33 +688,24 @@
           throw new Error("Error - AVMAPI.buildCreateAssetTx: Symbols may not exceed length of " + AVMConstants.SYMBOLMAXLEN);
       }
       /* istanbul ignore next */
-<<<<<<< HEAD
-      throw new Error(`Error - AVMAPI.buildCreateAssetTx: Names may not exceed length of ${AVMConstants.ASSETNAMELEN}`);
-    }
-    const avaAssetID:Buffer = await this.getAVAAssetID();
-    const builtUnsignedTx:UnsignedTx = utxoset.buildCreateAssetTx(
-      this.core.getNetworkID(), bintools.cb58Decode(this.blockchainID), avaAssetID,
-      fee, creators, initialStates, name, symbol, denomination,
-    );
-
-    if(! await this.checkGooseEgg(builtUnsignedTx)) {
-      throw new Error("Failed Goose Egg Check");
-    }
-
-    return builtUnsignedTx;
-  };
-=======
       if(name.length > AVMConstants.ASSETNAMELEN) {
-          /* istanbul ignore next */
-          throw new Error("Error - AVMAPI.buildCreateAssetTx: Names may not exceed length of " + AVMConstants.ASSETNAMELEN);
+        /* istanbul ignore next */
+        throw new Error("Error - AVMAPI.buildCreateAssetTx: Names may not exceed length of " + AVMConstants.ASSETNAMELEN);
       }
-      let avaAssetID:Buffer = await this.getAVAAssetID();
-      return utxoset.buildCreateAssetTx(
-          this.core.getNetworkID(), bintools.cb58Decode(this.blockchainID), avaAssetID,
-          fee, creators, initialStates, name, symbol, denomination
+
+      const avaAssetID:Buffer = await this.getAVAAssetID();
+      const builtUnsignedTx:UnsignedTx = utxoset.buildCreateAssetTx(
+        this.core.getNetworkID(), bintools.cb58Decode(this.blockchainID), avaAssetID,
+        fee, creators, initialStates, name, symbol, denomination,
       );
-  }
-        
+  
+      if(! await this.checkGooseEgg(builtUnsignedTx)) {
+        throw new Error("Failed Goose Egg Check");
+      }
+  
+      return builtUnsignedTx;
+    };
+
   /**
    * Creates an unsigned transaction. For more granular control, you may create your own
     * [[UnsignedTx]] manually (with their corresponding [[TransferableInput]]s, [[TransferableOutput]]s, and [[TransferOperation]]s).
@@ -757,25 +741,28 @@
     * @returns An unsigned transaction ([[UnsignedTx]]) which contains a [[CreateAssetTx]].
     * 
     */
-  buildCreateNFTAssetTx = async (
-      utxoset:UTXOSet, fee:BN, feePayingAddresses:Array<string> | Array<Buffer>, 
-      name:string, symbol:string, minterSets:MinterSet[], locktime:BN = new BN(0)
-  ): Promise<UnsignedTx> => {
-      let feeAddrs:Array<Buffer> = this._cleanAddressArray(feePayingAddresses, "buildCreateNFTAssetTx").map(a => bintools.stringToAddress(a));
-        
-      if(name.length > AVMConstants.ASSETNAMELEN) {
-          throw new Error("Error - AVMAPI.buildCreateNFTAssetTx: Names may not exceed length of " + AVMConstants.ASSETNAMELEN);
-      }
-      if(symbol.length > AVMConstants.SYMBOLMAXLEN){
-          throw new Error("Error - AVMAPI.buildCreateNFTAssetTx: Symbols may not exceed length of " + AVMConstants.SYMBOLMAXLEN);
-      }
-      let avaAssetID:Buffer = await this.getAVAAssetID();
-      return utxoset.buildCreateNFTAssetTx(
-          this.core.getNetworkID(), bintools.cb58Decode(this.blockchainID), avaAssetID,
-          fee, feeAddrs, minterSets, name, symbol, locktime
-      );
-  }
->>>>>>> 147b1cad
+   buildCreateNFTAssetTx = async (
+    utxoset:UTXOSet, fee:BN, feePayingAddresses:Array<string> | Array<Buffer>, 
+    name:string, symbol:string, minterSets:MinterSet[], locktime:BN = new BN(0)
+      ): Promise<UnsignedTx> => {
+    let feeAddrs:Array<Buffer> = this._cleanAddressArray(feePayingAddresses, "buildCreateNFTAssetTx").map(a => bintools.stringToAddress(a));
+      
+    if(name.length > AVMConstants.ASSETNAMELEN) {
+        throw new Error("Error - AVMAPI.buildCreateNFTAssetTx: Names may not exceed length of " + AVMConstants.ASSETNAMELEN);
+    }
+    if(symbol.length > AVMConstants.SYMBOLMAXLEN){
+        throw new Error("Error - AVMAPI.buildCreateNFTAssetTx: Symbols may not exceed length of " + AVMConstants.SYMBOLMAXLEN);
+    }
+    let avaAssetID:Buffer = await this.getAVAAssetID();
+    const builtUnsignedTx:UnsignedTx = utxoset.buildCreateNFTAssetTx(
+        this.core.getNetworkID(), bintools.cb58Decode(this.blockchainID), avaAssetID,
+        fee, feeAddrs, minterSets, name, symbol, locktime
+    );
+    if(! await this.checkGooseEgg(builtUnsignedTx)) {
+      throw new Error("Failed Goose Egg Check");
+    }
+    return builtUnsignedTx;
+}
 
   /**
    * Creates an unsigned transaction. For more granular control, you may create your own
@@ -813,7 +800,7 @@
 
       let avaAssetID:Buffer = await this.getAVAAssetID();
 
-      return utxoset.buildCreateNFTMintTx(
+      const builtUnsignedTx:UnsignedTx = utxoset.buildCreateNFTMintTx(
           this.core.getNetworkID(),
           bintools.cb58Decode(this.blockchainID),
           avaAssetID,
@@ -828,6 +815,10 @@
           threshold,
           payloadBuf,
       );
+      if(! await this.checkGooseEgg(builtUnsignedTx)) {
+        throw new Error("Failed Goose Egg Check");
+      }
+      return builtUnsignedTx;
   }
 
   /**
