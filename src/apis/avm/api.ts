--- conflicted
+++ resolved
@@ -651,22 +651,10 @@
   getUTXOs = async (
     addresses: string[] | string,
     sourceChain: string = undefined,
-<<<<<<< HEAD
-    limit: number = 0,
-    startIndex: {address: string, utxo: string} = undefined,
-    persistOpts: PersistanceOptions = undefined
-  ): Promise<{
-    numFetched: number,
-    encoding: string,
-    utxos: UTXOSet,
-    endIndex: {address: string, utxo: string}
-  }> => {
-=======
     limit:number = 0,
     startIndex: Index = undefined,
     persistOpts: PersistanceOptions = undefined
   ):Promise<AVMUTXOResponse> => {
->>>>>>> fa34b447
     
     if(typeof addresses === "string") {
       addresses = [addresses];
