--- conflicted
+++ resolved
@@ -17,11 +17,17 @@
 export class AVMConstants {
   static SECPFXID:number = 0;
 
+  static NFTFXID:number = 1;
+
   static SECPOUTPUTID:number = 7;
 
   static NFTXFEROUTPUTID:number = 11;
 
+  static NFTMINTOUTPUTID:number = 10;
+
   static SECPINPUTID:number = 5;
+
+  static NFTMINTOPID:number = 12;
 
   static NFTXFEROP:number = 13;
 
@@ -258,33 +264,8 @@
         buff.push(initialState[j].toBuffer());
       }
     }
-<<<<<<< HEAD
-    constructor(){}
-}
-
-
-export class AVMConstants {
-    static SECPFXID:number = 0;
-    static NFTFXID:number = 1;
-
-    static SECPOUTPUTID:number = 7;
-    static NFTMINTOUTPUTID:number = 10;
-    static NFTXFEROUTPUTID:number = 11;
-
-    static SECPINPUTID:number = 5;
-    static NFTMINTOPID:number = 12;
-    static NFTXFEROP:number = 13;
-
-    static BASETX:number = 0;
-    static CREATEASSETTX:number = 1;
-    static OPERATIONTX:number = 2;
-
-    static SECPCREDENTIAL:number = 9;
-    static NFTCREDENTIAL:number = 14;
-=======
     return Buffer.concat(buff);
   }
->>>>>>> e3d4d2c1
 
   constructor() {}
 }
