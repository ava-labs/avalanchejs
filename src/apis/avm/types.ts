/**
 * @packageDocumentation
 * @module AVMAPI-Types
 */
import { Buffer } from 'buffer/';
import BN from 'bn.js';
import BinTools from '../../utils/bintools';

import { NBytes } from '../../utils/types';
import { Output, SelectOutputClass } from './outputs';

/**
 * @ignore
 */
const bintools:BinTools = BinTools.getInstance();

export class AVMConstants {
<<<<<<< HEAD
  static ADDRESSHRP:string = "avax1";
=======
  static LATESTCODEC:number = 0;
>>>>>>> a13b2201

  static ONEAVAX:BN = new BN(1000000000);

  static DECIAVAX:BN = AVMConstants.ONEAVAX.div(new BN(10));

  static CENTIAVAX:BN = AVMConstants.ONEAVAX.div(new BN(100));

  static MILLIAVAX:BN = AVMConstants.ONEAVAX.div(new BN(1000));

  static MICROAVAX:BN = AVMConstants.ONEAVAX.div(new BN(1000000));

  static SECPFXID:number = 0;

  static NFTFXID:number = 1;

  static SECPOUTPUTID:number = 7;

  static NFTXFEROUTPUTID:number = 11;

  static NFTMINTOUTPUTID:number = 10;

  static SECPINPUTID:number = 5;

  static NFTMINTOPID:number = 12;

  static NFTXFEROP:number = 13;

  static BASETX:number = 0;

  static CREATEASSETTX:number = 1;

  static OPERATIONTX:number = 2;

  static IMPORTTX:number = 3;

  static EXPORTTX:number = 4;

  static SECPCREDENTIAL:number = 9;

  static NFTCREDENTIAL:number = 14;

  static ASSETIDLEN:number = 32;

  static BLOCKCHAINIDLEN:number = 32;

  static SYMBOLMAXLEN:number = 4;

  static ASSETNAMELEN:number = 128;

  static ADDRESSLENGTH:number = 20;
}

/**
 * Type representing a [[Signature]] index used in [[Input]]
 */
export class SigIdx extends NBytes {
  source:Buffer;

  /**
     * Sets the source address for the signature
     */
  setSource = (address:Buffer) => {
    this.source = address;
  };

  /**
     * Retrieves the source address for the signature
     */
  getSource = ():Buffer => this.source;

  /**
     * Type representing a [[Signature]] index used in [[Input]]
     */
  constructor() {
    super();
    this.bytes = Buffer.alloc(4);
    this.bsize = 4;
  }
}

/**
 * Signature for a [[Tx]]
 */
export class Signature extends NBytes {
  /**
     * Signature for a [[Tx]]
     */
  constructor() {
    super();
    this.bytes = Buffer.alloc(65);
    this.bsize = 65;
  }
}

/**
 * Class for representing an address used in [[Output]] types
 */
export class Address extends NBytes {
  /**
     * Returns a function used to sort an array of [[Address]]es
     */
  static comparator = ()
    :(a:Address, b:Address) => (1|-1|0) => (a:Address, b:Address)
    :(1|-1|0) => Buffer.compare(a.toBuffer(), b.toBuffer()) as (1|-1|0);

  /**
     * Returns a base-58 representation of the [[Address]].
     */
  toString():string {
    return bintools.cb58Encode(this.toBuffer());
  }

  /**
     * Takes a base-58 string containing an [[Address]], parses it, populates the class, and returns the length of the Address in bytes.
     *
     * @param bytes A base-58 string containing a raw [[Address]]
     *
     * @returns The length of the raw [[Address]]
     */
  fromString(addr:string):number {
    const addrbuff:Buffer = bintools.b58ToBuffer(addr);
    if (addrbuff.length === 24 && bintools.validateChecksum(addrbuff)) {
      const newbuff:Buffer = bintools.copyFrom(addrbuff, 0, addrbuff.length - 4);
      if (newbuff.length === 20) {
        this.bytes = newbuff;
      }
    } else if (addrbuff.length === 24) {
      throw new Error('Error - Address.fromString: invalid checksum on address');
    } else if (addrbuff.length === 20) {
      this.bytes = addrbuff;
    } else {
      /* istanbul ignore next */
      throw new Error('Error - Address.fromString: invalid address');
    }
    return this.getSize();
  }

  /**
     * Class for representing an address used in [[Output]] types
     */
  constructor() {
    super();
    this.bytes = Buffer.alloc(20);
    this.bsize = 20;
  }
}

/**
 * Class for representing a UTXOID used in [[TransferableOp]] types
 */
export class UTXOID extends NBytes {
  /**
     * Returns a function used to sort an array of [[UTXOID]]s
     */
  static comparator = ():(a:UTXOID, b:UTXOID) => (1|-1|0) => (a:UTXOID, b:UTXOID)
    :(1|-1|0) => Buffer.compare(a.toBuffer(), b.toBuffer()) as (1|-1|0);

  /**
     * Returns a base-58 representation of the [[UTXOID]].
     */
  toString():string {
    return bintools.cb58Encode(this.toBuffer());
  }

  /**
     * Takes a base-58 string containing an [[UTXOID]], parses it, populates the class, and returns the length of the UTXOID in bytes.
     *
     * @param bytes A base-58 string containing a raw [[UTXOID]]
     *
     * @returns The length of the raw [[UTXOID]]
     */
  fromString(utxoid:string):number {
    const utxoidbuff:Buffer = bintools.b58ToBuffer(utxoid);
    if (utxoidbuff.length === 40 && bintools.validateChecksum(utxoidbuff)) {
      const newbuff:Buffer = bintools.copyFrom(utxoidbuff, 0, utxoidbuff.length - 4);
      if (newbuff.length === 36) {
        this.bytes = newbuff;
      }
    } else if (utxoidbuff.length === 40) {
      throw new Error('Error - UTXOID.fromString: invalid checksum on address');
    } else if (utxoidbuff.length === 36) {
      this.bytes = utxoidbuff;
    } else {
      /* istanbul ignore next */
      throw new Error('Error - UTXOID.fromString: invalid address');
    }
    return this.getSize();
  }

  /**
     * Class for representing a UTXOID used in [[TransferableOp]] types
     */
  constructor() {
    super();
    this.bytes = Buffer.alloc(36);
    this.bsize = 36;
  }
}

/**
 * Class for creating initial output states used in asset creation
 */
export class InitialStates {
  protected fxs:{[fxid:number]:Array<Output>} = {};

  /**
     *
     * @param out The output state to add to the collection
     * @param fxid The FxID that will be used for this output, default AVMConstants.SECPFXID
     */
  addOutput(out:Output, fxid:number = AVMConstants.SECPFXID):void {
    if (!(fxid in this.fxs)) {
      this.fxs[fxid] = [];
    }
    this.fxs[fxid].push(out);
  }

  fromBuffer(bytes:Buffer, offset:number = 0):number {
    const result:{[fxid:number]:Array<Output>} = [];
    const klen:Buffer = bintools.copyFrom(bytes, offset, offset + 4);
    offset += 4;
    const klennum:number = klen.readUInt32BE(0);
    for (let i = 0; i < klennum; i++) {
      const fxidbuff:Buffer = bintools.copyFrom(bytes, offset, offset + 4);
      offset += 4;
      const fxid:number = fxidbuff.readUInt32BE(0);
      result[fxid] = [];
      const statelenbuff:Buffer = bintools.copyFrom(bytes, offset, offset + 4);
      offset += 4;
      const statelen:number = statelenbuff.readUInt32BE(0);
      for (let j = 0; j < statelen; j++) {
        const outputid:number = bintools.copyFrom(bytes, offset, offset + 4).readUInt32BE(0);
        offset += 4;
        const out:Output = SelectOutputClass(outputid);
        offset = out.fromBuffer(bytes, offset);
        result[fxid].push(out);
      }
    }
    this.fxs = result;
    return offset;
  }

  toBuffer():Buffer {
    const buff:Array<Buffer> = [];
    const keys:Array<number> = Object.keys(this.fxs).map((k) => parseInt(k, 10)).sort();
    const klen:Buffer = Buffer.alloc(4);
    klen.writeUInt32BE(keys.length, 0);
    buff.push(klen);
    for (let i = 0; i < keys.length; i++) {
      const fxid:number = keys[i];
      const fxidbuff:Buffer = Buffer.alloc(4);
      fxidbuff.writeUInt32BE(fxid, 0);
      buff.push(fxidbuff);
      const initialState = this.fxs[fxid].sort(Output.comparator());
      const statelen:Buffer = Buffer.alloc(4);
      statelen.writeUInt32BE(initialState.length, 0);
      buff.push(statelen);
      for (let j = 0; j < initialState.length; j++) {
        const outputid:Buffer = Buffer.alloc(4);
        outputid.writeInt32BE(initialState[j].getOutputID(), 0);
        buff.push(outputid);
        buff.push(initialState[j].toBuffer());
      }
    }
    return Buffer.concat(buff);
  }

  constructor() {}
}

/**
 * Rules used when merging sets
 */
export type MergeRule = 'intersection' // Self INTERSECT New
| 'differenceSelf' // Self MINUS New
| 'differenceNew' // New MINUS Self
| 'symDifference' // differenceSelf UNION differenceNew
| 'union' // Self UNION New
| 'unionMinusNew' // union MINUS differenceNew
| 'unionMinusSelf' // union MINUS differenceSelf
| 'ERROR'; // generate error for testing

/**
 * Function providing the current UNIX time using a {@link https://github.com/indutny/bn.js/|BN}
 */
export function UnixNow():BN {
  return new BN(Math.round((new Date()).getTime() / 1000));
}<|MERGE_RESOLUTION|>--- conflicted
+++ resolved
@@ -15,11 +15,9 @@
 const bintools:BinTools = BinTools.getInstance();
 
 export class AVMConstants {
-<<<<<<< HEAD
   static ADDRESSHRP:string = "avax1";
-=======
+  
   static LATESTCODEC:number = 0;
->>>>>>> a13b2201
 
   static ONEAVAX:BN = new BN(1000000000);
 
