/**
 * @packageDocumentation
 * @module API-EVM-ImportTx
 */

import { Buffer } from 'buffer/';
import BN from "bn.js";
import BinTools from '../../utils/bintools';
import { EVMConstants } from './constants';
import { EVMOutput } from './outputs';
import { TransferableInput } from './inputs';
import { EVMBaseTx } from './basetx';
import { SelectCredentialClass } from './credentials';
import { 
  Signature, 
  SigIdx, 
  Credential 
} from '../../common/credentials';
import { StandardAmountInput } from '../../common/input';
import { 
  KeyChain, 
  KeyPair 
} from './keychain';
import { DefaultNetworkID, Defaults } from '../../utils/constants';
import { 
  Serialization, 
  SerializedEncoding 
} from '../../utils/serialization';
import { ChainIdError, TransferableInputError, EVMOutputError, EVMFeeError } from '../../utils/errors';

/**
 * @ignore
 */
const bintools: BinTools = BinTools.getInstance();
const serializer: Serialization = Serialization.getInstance();

/**
 * Class representing an unsigned Import transaction.
 */
export class ImportTx extends EVMBaseTx {
  protected _typeName = "ImportTx";
  protected _typeID = EVMConstants.IMPORTTX;

  serialize(encoding: SerializedEncoding = "hex"): object {
    let fields: object = super.serialize(encoding);
    return {
      ...fields,
      "sourceChain": serializer.encoder(this.sourceChain, encoding, "Buffer", "cb58"),
      "importIns": this.importIns.map((i) => i.serialize(encoding))
    }
  };
  deserialize(fields: object, encoding: SerializedEncoding = "hex") {
    super.deserialize(fields, encoding);
    this.sourceChain = serializer.decoder(fields["sourceChain"], encoding, "cb58", "Buffer", 32);
    this.importIns = fields["importIns"].map((i:object) => {
      let ii: TransferableInput = new TransferableInput();
      ii.deserialize(i, encoding);
      return ii;
    });
    this.numIns = Buffer.alloc(4);
    this.numIns.writeUInt32BE(this.importIns.length, 0);
  }

  protected sourceChain: Buffer = Buffer.alloc(32);
  protected numIns: Buffer = Buffer.alloc(4);
  protected importIns: TransferableInput[] = [];
  protected numOuts: Buffer = Buffer.alloc(4);
  protected outs: EVMOutput[] = [];

  /**
     * Returns the id of the [[ImportTx]]
     */
  getTxType = (): number => {
    return this._typeID;
  }

  /**
   * Returns a {@link https://github.com/feross/buffer|Buffer} for the source chainid.
   */
  getSourceChain = (): Buffer => {
    return this.sourceChain;
  }

  /**
     * Takes a {@link https://github.com/feross/buffer|Buffer} containing an [[ImportTx]], parses it, 
     * populates the class, and returns the length of the [[ImportTx]] in bytes.
     *
     * @param bytes A {@link https://github.com/feross/buffer|Buffer} containing a raw [[ImportTx]]
     * @param offset A number representing the byte offset. Defaults to 0.
     *
     * @returns The length of the raw [[ImportTx]]
     *
     * @remarks assume not-checksummed
     */
  fromBuffer(bytes: Buffer, offset: number = 0): number {
    offset = super.fromBuffer(bytes, offset);
    this.sourceChain = bintools.copyFrom(bytes, offset, offset + 32);
    offset += 32;
    this.numIns = bintools.copyFrom(bytes, offset, offset + 4);
    offset += 4;
    const numIns: number = this.numIns.readUInt32BE(0);
    for (let i: number = 0; i < numIns; i++) {
      const anIn: TransferableInput = new TransferableInput();
      offset = anIn.fromBuffer(bytes, offset);
      this.importIns.push(anIn);
    }
    this.numOuts = bintools.copyFrom(bytes, offset, offset + 4);
    offset += 4;
    const numOuts: number = this.numOuts.readUInt32BE(0);
    for (let i: number = 0; i < numOuts; i++) {
      const anOut: EVMOutput = new EVMOutput();
      offset = anOut.fromBuffer(bytes, offset);
      this.outs.push(anOut);
    }
    return offset;
  }

  /**
   * Returns a {@link https://github.com/feross/buffer|Buffer} representation of the [[ImportTx]].
   */
  toBuffer(): Buffer {
    if(typeof this.sourceChain === "undefined") {
      throw new ChainIdError("ImportTx.toBuffer -- this.sourceChain is undefined");
    }
    this.numIns.writeUInt32BE(this.importIns.length, 0);
    this.numOuts.writeUInt32BE(this.outs.length, 0);
    let barr: Buffer[] = [super.toBuffer(), this.sourceChain, this.numIns];
    let bsize: number = super.toBuffer().length + this.sourceChain.length + this.numIns.length;
    this.importIns = this.importIns.sort(TransferableInput.comparator());
    this.importIns.forEach((importIn: TransferableInput) => {
      bsize += importIn.toBuffer().length;
      barr.push(importIn.toBuffer());
    });
    bsize += this.numOuts.length;
    barr.push(this.numOuts);
    this.outs.forEach((out: EVMOutput) => {
      bsize += out.toBuffer().length;
      barr.push(out.toBuffer());
    });
    return Buffer.concat(barr, bsize);
  }

  /**
     * Returns an array of [[TransferableInput]]s in this transaction.
     */
  getImportInputs(): TransferableInput[] {
    return this.importIns;
  }

  /**
     * Returns an array of [[EVMOutput]]s in this transaction.
     */
  getOuts(): EVMOutput[] {
    return this.outs;
  }

  clone(): this {
    let newImportTx: ImportTx = new ImportTx();
    newImportTx.fromBuffer(this.toBuffer());
    return newImportTx as this;
  }

  create(...args: any[]): this {
      return new ImportTx(...args) as this;
  }

  /**
     * Takes the bytes of an [[UnsignedTx]] and returns an array of [[Credential]]s
     *
     * @param msg A Buffer for the [[UnsignedTx]]
     * @param kc An [[KeyChain]] used in signing
     *
     * @returns An array of [[Credential]]s
     */
  sign(msg: Buffer, kc: KeyChain): Credential[] {
    const sigs: Credential[] = super.sign(msg, kc);
    this.importIns.forEach((importIn: TransferableInput) => {
      const cred: Credential = SelectCredentialClass(importIn.getInput().getCredentialID());
      const sigidxs: SigIdx[] = importIn.getInput().getSigIdxs();
      sigidxs.forEach((sigidx: SigIdx) => {
        const keypair: KeyPair = kc.getKey(sigidx.getSource());
        const signval: Buffer = keypair.sign(msg);
        const sig: Signature = new Signature();
        sig.fromBuffer(signval);
        cred.addSignature(sig);
      });
      sigs.push(cred);
    });
    return sigs;
  }

  /**
   * Class representing an unsigned Import transaction.
   *
   * @param networkid Optional networkid, [[DefaultNetworkID]]
   * @param blockchainid Optional blockchainid, default Buffer.alloc(32, 16)
   * @param sourceChainid Optional chainid for the source inputs to import. Default platform chainid.
   * @param importIns Array of [[TransferableInput]]s used in the transaction
   * @param outs Optional array of the [[EVMOutput]]s
   */
  constructor(
    networkid: number = DefaultNetworkID, 
    blockchainid: Buffer = Buffer.alloc(32, 16), 
    sourceChainid: Buffer = Buffer.alloc(32, 16), 
    importIns: TransferableInput[] = undefined,
    outs: EVMOutput[] = undefined
  ) {
    super(networkid, blockchainid);
    this.sourceChain = sourceChainid;
    if (typeof importIns !== 'undefined' && Array.isArray(importIns)) {
      importIns.forEach((importIn: TransferableInput) => {
        if (!(importIn instanceof TransferableInput)) {
          throw new TransferableInputError("Error - ImportTx.constructor: invalid TransferableInput in array parameter 'importIns'");
        }
      });
      this.importIns = importIns;
    }
    if (typeof outs !== 'undefined' && Array.isArray(outs)) {
      outs.forEach((out: EVMOutput) => {
        if (!(out instanceof EVMOutput)) {
          throw new EVMOutputError("Error - ImportTx.constructor: invalid EVMOutput in array parameter 'outs'");
        }
      });
      if(outs.length > 1) {
        outs = outs.sort(EVMOutput.comparator());
      }
      this.outs = outs;
      this.validateOuts();
    }
  }

  private validateOuts(): void {
      // enforce uniqueness of pair(address, assetId) for each out
      const seenAssetSends: Map<string, string[]> = new Map();
      this.outs.forEach((evmOutput: EVMOutput): void => {
        const address: string = evmOutput.getAddressString();
        // TODO - does this need to be error detected? (capital letters)
        const assetId: string = bintools.cb58Encode(evmOutput.getAssetID());
        if(seenAssetSends.has(address)) {
          const assetsSentToAddress: string[] = seenAssetSends.get(address);
          if(assetsSentToAddress.includes(assetId)) {
            // TODO - should the address have error detection?
            const errorMessage: string = `Error - ImportTx: duplicate (address, assetId) pair found in outputs: (0x${address}, ${assetId})`;
            throw new EVMOutputError(errorMessage);
          }
          assetsSentToAddress.push(assetId);
        } else {
          seenAssetSends.set(address, [assetId]);
        }
      });
      // make sure this transaction pays the required avax fee
      // TODO how to handle which network is selected?
      const selectedNetwork: number = 12345;
      const requiredFee: BN = Defaults.network[selectedNetwork].C.txFee;
      const feeDiff: BN = new BN(0);
      const avaxAssetID: string = Defaults.network[selectedNetwork].X.avaxAssetId;
      // TODO/REVIEWER NOTE I feel like we should be able to use `getBurn` from `common/evmtx.ts` but I can't figure out how to get the hierarchy/inheritance/import to work right
      // sum incoming AVAX
      this.importIns.forEach((input: TransferableInput): void => {
        // only check StandardAmountInputs
        if(input.getInput() instanceof StandardAmountInput && avaxAssetID === bintools.cb58Encode(input.getAssetID())) {
          const ui = input.getInput() as unknown;
          const i = ui as StandardAmountInput;
          feeDiff.iadd(i.getAmount());
        }
      });
      // subtract all outgoing AVAX
<<<<<<< HEAD
      this.outs.forEach((output: EVMOutput): void => {
        if(avaxAssetID === bintools.cb58Encode(output.getAssetID())) {
          feeDiff.isub(output.getAmount());
=======
      this.outs.forEach((evmOutput: EVMOutput): void => {
        if(avaxAssetID === bintools.cb58Encode(evmOutput.getAssetID())) {
          feeDiff.isub(evmOutput.getAmount());
>>>>>>> 5c111a7f
        }
      });
      if(feeDiff.lt(requiredFee)) {
        const errorMessage: string = `Error - ImportTx validating Apricot Phase Two rules: transaction did not pay fee of ${requiredFee} AVAX, only burns ${feeDiff} AVAX`;
        throw new EVMFeeError(errorMessage);
      }
  }
}<|MERGE_RESOLUTION|>--- conflicted
+++ resolved
@@ -265,15 +265,9 @@
         }
       });
       // subtract all outgoing AVAX
-<<<<<<< HEAD
-      this.outs.forEach((output: EVMOutput): void => {
-        if(avaxAssetID === bintools.cb58Encode(output.getAssetID())) {
-          feeDiff.isub(output.getAmount());
-=======
       this.outs.forEach((evmOutput: EVMOutput): void => {
         if(avaxAssetID === bintools.cb58Encode(evmOutput.getAssetID())) {
           feeDiff.isub(evmOutput.getAmount());
->>>>>>> 5c111a7f
         }
       });
       if(feeDiff.lt(requiredFee)) {
