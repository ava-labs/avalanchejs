/**
 * @packageDocumentation
 * @module API-PlatformVM
 */
<<<<<<< HEAD
import { Buffer } from 'buffer/';
import BN from 'bn.js';
import AvalancheCore from '../../avalanche';
import { JRPCAPI } from '../../common/jrpcapi';
import { RequestResponseData } from '../../common/apibase';
import BinTools from '../../utils/bintools';
import { KeyChain } from './keychain';
import { Defaults, PlatformChainID, ONEAVAX } from '../../utils/constants';
import { PlatformVMConstants } from './constants';
import { UnsignedTx, Tx } from './tx';
import { PayloadBase } from '../../utils/payload';
import { UnixNow, NodeIDStringToBuffer } from '../../utils/helperfunctions';
import { UTXOSet } from '../platformvm/utxos';
import { PersistanceOptions } from '../../utils/persistenceoptions';
import { GetStakeParams, GetStakeResponse } from 'src/common'
=======
import { Buffer } from 'buffer/'
import BN from 'bn.js'
import AvalancheCore from '../../avalanche'
import { JRPCAPI } from '../../common/jrpcapi'
import { RequestResponseData } from '../../common/apibase'
import BinTools from '../../utils/bintools'
import { KeyChain } from './keychain'
import { Defaults, PlatformChainID, ONEAVAX } from '../../utils/constants'
import { PlatformVMConstants } from './constants'
import { UnsignedTx, Tx } from './tx'
import { PayloadBase } from '../../utils/payload'
import { UnixNow, NodeIDStringToBuffer } from '../../utils/helperfunctions'
import { UTXOSet } from '../platformvm/utxos'
import { PersistanceOptions } from '../../utils/persistenceoptions'
import {
  AddressError,
  TransactionError,
  ChainIdError,
  GooseEggCheckError,
  TimeError,
  StakeError,
  DelegationFeeError
} from '../../utils/errors'
import { GetRewardUTXOsParams, GetRewardUTXOsResponse } from 'src/common'
>>>>>>> 09b48e57

/**
 * @ignore
 */
const bintools: BinTools = BinTools.getInstance()

/**
 * Class for interacting with a node's PlatformVMAPI
 *
 * @category RPCAPIs
 *
 * @remarks This extends the [[JRPCAPI]] class. This class should not be directly called. Instead, use the [[Avalanche.addAPI]] function to register this interface with Avalanche.
 */
export class PlatformVMAPI extends JRPCAPI {

  /**
   * @ignore
   */
  protected keychain: KeyChain = new KeyChain('', '')

  protected blockchainID: string = PlatformChainID

  protected blockchainAlias: string = undefined

  protected AVAXAssetID: Buffer = undefined

  protected txFee: BN = undefined

  protected creationTxFee: BN = undefined

  protected minValidatorStake: BN = undefined

  protected minDelegatorStake: BN = undefined

  /**
   * Gets the alias for the blockchainID if it exists, otherwise returns `undefined`.
   *
   * @returns The alias for the blockchainID
   */
  getBlockchainAlias = (): string => {
    if (typeof this.blockchainAlias === "undefined") {
      const netid: number = this.core.getNetworkID()
      if (netid in Defaults.network && this.blockchainID in Defaults.network[netid]) {
        this.blockchainAlias = Defaults.network[netid][this.blockchainID].alias
        return this.blockchainAlias
      } else {
        /* istanbul ignore next */
        return undefined
      }
    }
<<<<<<< HEAD
    return this.blockchainAlias;
=======
    return this.blockchainAlias
>>>>>>> 09b48e57
  };

  /**
   * Sets the alias for the blockchainID.
   *
   * @param alias The alias for the blockchainID.
   *
   */
  setBlockchainAlias = (alias: string): string => {
    this.blockchainAlias = alias
    /* istanbul ignore next */
    return undefined
  };

  /**
   * Gets the blockchainID and returns it.
   *
   * @returns The blockchainID
   */
  getBlockchainID = (): string => this.blockchainID;

  /**
   * Refresh blockchainID, and if a blockchainID is passed in, use that.
   *
   * @param Optional. BlockchainID to assign, if none, uses the default based on networkID.
   *
   * @returns The blockchainID
   */
  refreshBlockchainID = (blockchainID: string = undefined): boolean => {
    const netid: number = this.core.getNetworkID()
    if (typeof blockchainID === 'undefined' && typeof Defaults.network[netid] !== "undefined") {
      this.blockchainID = PlatformChainID //default to P-Chain
      return true
    } if (typeof blockchainID === 'string') {
      this.blockchainID = blockchainID
      return true
    }
    return false
  };

  /**
   * Takes an address string and returns its {@link https://github.com/feross/buffer|Buffer} representation if valid.
   *
   * @returns A {@link https://github.com/feross/buffer|Buffer} for the address if valid, undefined if not valid.
   */
  parseAddress = (addr: string): Buffer => {
    const alias: string = this.getBlockchainAlias()
    const blockchainID: string = this.getBlockchainID()
    return bintools.parseAddress(addr, blockchainID, alias, PlatformVMConstants.ADDRESSLENGTH)
  };

  addressFromBuffer = (address: Buffer): string => {
    const chainid: string = this.getBlockchainAlias() ? this.getBlockchainAlias() : this.getBlockchainID()
    return bintools.addressToString(this.core.getHRP(), chainid, address)
  };

  /**
   * Fetches the AVAX AssetID and returns it in a Promise.
   *
   * @param refresh This function caches the response. Refresh = true will bust the cache.
   *
   * @returns The the provided string representing the AVAX AssetID
   */
  getAVAXAssetID = async (refresh: boolean = false): Promise<Buffer> => {
    if (typeof this.AVAXAssetID === 'undefined' || refresh) {
      const assetID: string = await this.getStakingAssetID()
      this.AVAXAssetID = bintools.cb58Decode(assetID)
    }
    return this.AVAXAssetID
  };

  /**
   * Overrides the defaults and sets the cache to a specific AVAX AssetID
   *
   * @param avaxAssetID A cb58 string or Buffer representing the AVAX AssetID
   *
   * @returns The the provided string representing the AVAX AssetID
   */
  setAVAXAssetID = (avaxAssetID: string | Buffer) => {
    if (typeof avaxAssetID === "string") {
      avaxAssetID = bintools.cb58Decode(avaxAssetID)
    }
    this.AVAXAssetID = avaxAssetID
  }

  /**
   * Gets the default tx fee for this chain.
   *
   * @returns The default tx fee as a {@link https://github.com/indutny/bn.js/|BN}
   */
  getDefaultTxFee = (): BN => {
    return this.core.getNetworkID() in Defaults.network ? new BN(Defaults.network[this.core.getNetworkID()]["P"]["txFee"]) : new BN(0)
  }

  /**
   * Gets the tx fee for this chain.
   *
   * @returns The tx fee as a {@link https://github.com/indutny/bn.js/|BN}
   */
  getTxFee = (): BN => {
    if (typeof this.txFee === "undefined") {
      this.txFee = this.getDefaultTxFee()
    }
    return this.txFee
  }

  /**
   * Sets the tx fee for this chain.
   *
   * @param fee The tx fee amount to set as {@link https://github.com/indutny/bn.js/|BN}
   */
  setTxFee = (fee: BN) => {
    this.txFee = fee
  }


  /**
   * Gets the default creation fee for this chain.
   *
   * @returns The default creation fee as a {@link https://github.com/indutny/bn.js/|BN}
   */
  getDefaultCreationTxFee = (): BN => {
    return this.core.getNetworkID() in Defaults.network ? new BN(Defaults.network[this.core.getNetworkID()]["P"]["creationTxFee"]) : new BN(0)
  }

  /**
   * Gets the creation fee for this chain.
   *
   * @returns The creation fee as a {@link https://github.com/indutny/bn.js/|BN}
   */
  getCreationTxFee = (): BN => {
    if (typeof this.creationTxFee === "undefined") {
      this.creationTxFee = this.getDefaultCreationTxFee()
    }
    return this.creationTxFee
  }

  /**
   * Sets the creation fee for this chain.
   *
   * @param fee The creation fee amount to set as {@link https://github.com/indutny/bn.js/|BN}
   */
  setCreationTxFee = (fee: BN) => {
    this.creationTxFee = fee
  }

  /**
   * Gets a reference to the keychain for this class.
   *
   * @returns The instance of [[]] for this class
   */
  keyChain = (): KeyChain => this.keychain;

  /**
   * @ignore
   */
  newKeyChain = (): KeyChain => {
    // warning, overwrites the old keychain
    const alias = this.getBlockchainAlias()
    if (alias) {
      this.keychain = new KeyChain(this.core.getHRP(), alias)
    } else {
      this.keychain = new KeyChain(this.core.getHRP(), this.blockchainID)
    }
    return this.keychain
  };

  /**
   * Helper function which determines if a tx is a goose egg transaction.
   *
   * @param utx An UnsignedTx
   *
   * @returns boolean true if passes goose egg test and false if fails.
   *
   * @remarks
   * A "Goose Egg Transaction" is when the fee far exceeds a reasonable amount
   */
  checkGooseEgg = async (utx: UnsignedTx, outTotal: BN = new BN(0)): Promise<boolean> => {
    const avaxAssetID: Buffer = await this.getAVAXAssetID()
    let outputTotal: BN = outTotal.gt(new BN(0)) ? outTotal : utx.getOutputTotal(avaxAssetID)
    const fee: BN = utx.getBurn(avaxAssetID)
    if (fee.lte(ONEAVAX.mul(new BN(10))) || fee.lte(outputTotal)) {
      return true
    } else {
      return false
    }
  }

  /**
   * Retrieves an assetID for a subnet's staking assset.
   *
   * @returns Returns a Promise<string> with cb58 encoded value of the assetID.
   */
  getStakingAssetID = async (): Promise<string> => {
    const params: any = {}
    return this.callMethod('platform.getStakingAssetID', params).then((response: RequestResponseData) => (response.data.result.assetID))
  };

  /**
   * Creates a new blockchain.
   *
   * @param username The username of the Keystore user that controls the new account
   * @param password The password of the Keystore user that controls the new account
   * @param subnetID Optional. Either a {@link https://github.com/feross/buffer|Buffer} or an cb58 serialized string for the SubnetID or its alias.
   * @param vmID The ID of the Virtual Machine the blockchain runs. Can also be an alias of the Virtual Machine.
   * @param FXIDs The ids of the FXs the VM is running.
   * @param name A human-readable name for the new blockchain
   * @param genesis The base 58 (with checksum) representation of the genesis state of the new blockchain. Virtual Machines should have a static API method named buildGenesis that can be used to generate genesisData.
   *
   * @returns Promise for the unsigned transaction to create this blockchain. Must be signed by a sufficient number of the Subnet’s control keys and by the account paying the transaction fee.
   */
  createBlockchain = async (
    username: string,
    password: string,
    subnetID: Buffer | string = undefined,
    vmID: string,
    fxIDs: Array<number>,
<<<<<<< HEAD
    name:string,
    genesis:string,
    )
  :Promise<string> => {
    const params:any = {
=======
    name: string,
    genesis: string,
  )
    : Promise<string> => {
    const params: any = {
>>>>>>> 09b48e57
      username,
      password,
      fxIDs,
      vmID,
      name,
      genesisData: genesis,
    }
    if (typeof subnetID === 'string') {
      params.subnetID = subnetID
    } else if (typeof subnetID !== 'undefined') {
      params.subnetID = bintools.cb58Encode(subnetID)
    }
    return this.callMethod('platform.createBlockchain', params)
      .then((response: RequestResponseData) => response.data.result.txID)
  };

  /**
   * Gets the status of a blockchain.
   *
   * @param blockchainID The blockchainID requesting a status update
   *
   * @returns Promise for a string of one of: "Validating", "Created", "Preferred", "Unknown".
   */
  getBlockchainStatus = async (blockchainID: string): Promise<string> => {
    const params: any = {
      blockchainID,
    }
    return this.callMethod('platform.getBlockchainStatus', params)
      .then((response: RequestResponseData) => response.data.result.status)
  };

  /**
   * Create an address in the node's keystore.
   *
   * @param username The username of the Keystore user that controls the new account
   * @param password The password of the Keystore user that controls the new account
   *
   * @returns Promise for a string of the newly created account address.
   */
  createAddress = async (
    username: string,
    password: string
  )
    : Promise<string> => {
    const params: any = {
      username,
      password,
    }
    return this.callMethod('platform.createAddress', params)
      .then((response: RequestResponseData) => response.data.result.address)
  };

  /**
   * Gets the balance of a particular asset.
   *
   * @param address The address to pull the asset balance from
   *
   * @returns Promise with the balance as a {@link https://github.com/indutny/bn.js/|BN} on the provided address.
   */
  getBalance = async (address: string): Promise<object> => {
    if (typeof this.parseAddress(address) === 'undefined') {
      /* istanbul ignore next */
      throw new AddressError("Error - PlatformVMAPI.getBalance: Invalid address format")
    }
    const params: any = {
      address
    }
    return this.callMethod('platform.getBalance', params).then((response: RequestResponseData) => response.data.result)
  };

  /**
   * List the addresses controlled by the user.
   *
   * @param username The username of the Keystore user
   * @param password The password of the Keystore user
   *
   * @returns Promise for an array of addresses.
   */
  listAddresses = async (username: string, password: string): Promise<Array<string>> => {
    const params: any = {
      username,
      password,
    }
    return this.callMethod('platform.listAddresses', params)
      .then((response: RequestResponseData) => response.data.result.addresses)
  };

  /**
   * Lists the set of current validators.
   *
   * @param subnetID Optional. Either a {@link https://github.com/feross/buffer|Buffer} or an
   * cb58 serialized string for the SubnetID or its alias.
   *
   * @returns Promise for an array of validators that are currently staking, see: {@link https://docs.avax.network/v1.0/en/api/platform/#platformgetcurrentvalidators|platform.getCurrentValidators documentation}.
   *
   */
  getCurrentValidators = async (subnetID: Buffer | string = undefined): Promise<object> => {
    const params: any = {}
    if (typeof subnetID === 'string') {
      params.subnetID = subnetID
    } else if (typeof subnetID !== 'undefined') {
      params.subnetID = bintools.cb58Encode(subnetID)
    }
    return this.callMethod('platform.getCurrentValidators', params)
      .then((response: RequestResponseData) => response.data.result)
  };

  /**
   * Lists the set of pending validators.
   *
   * @param subnetID Optional. Either a {@link https://github.com/feross/buffer|Buffer}
   * or a cb58 serialized string for the SubnetID or its alias.
   *
   * @returns Promise for an array of validators that are pending staking, see: {@link https://docs.avax.network/v1.0/en/api/platform/#platformgetpendingvalidators|platform.getPendingValidators documentation}.
   *
   */
  getPendingValidators = async (subnetID: Buffer | string = undefined): Promise<object> => {
    const params: any = {}
    if (typeof subnetID === 'string') {
      params.subnetID = subnetID
    } else if (typeof subnetID !== 'undefined') {
      params.subnetID = bintools.cb58Encode(subnetID)
    }

    return this.callMethod('platform.getPendingValidators', params)
      .then((response: RequestResponseData) => response.data.result)
  };

  /**
   * Samples `Size` validators from the current validator set.
   *
   * @param sampleSize Of the total universe of validators, select this many at random
   * @param subnetID Optional. Either a {@link https://github.com/feross/buffer|Buffer} or an
   * cb58 serialized string for the SubnetID or its alias.
   *
   * @returns Promise for an array of validator's stakingIDs.
   */
  sampleValidators = async (sampleSize: number,
    subnetID: Buffer | string = undefined)
    : Promise<Array<string>> => {
    const params: any = {
      size: sampleSize.toString(),
    }
    if (typeof subnetID === 'string') {
      params.subnetID = subnetID
    } else if (typeof subnetID !== 'undefined') {
      params.subnetID = bintools.cb58Encode(subnetID)
    }
    return this.callMethod('platform.sampleValidators', params)
      .then((response: RequestResponseData) => response.data.result.validators)
  };

  /**
   * Add a validator to the Primary Network.
   *
   * @param username The username of the Keystore user
   * @param password The password of the Keystore user
   * @param nodeID The node ID of the validator
   * @param startTime Javascript Date object for the start time to validate
   * @param endTime Javascript Date object for the end time to validate
   * @param stakeAmount The amount of nAVAX the validator is staking as
   * a {@link https://github.com/indutny/bn.js/|BN}
   * @param rewardAddress The address the validator reward will go to, if there is one.
   * @param delegationFeeRate Optional. A {@link https://github.com/indutny/bn.js/|BN} for the percent fee this validator
   * charges when others delegate stake to them. Up to 4 decimal places allowed; additional decimal places are ignored.
   * Must be between 0 and 100, inclusive. For example, if delegationFeeRate is 1.2345 and someone delegates to this
   * validator, then when the delegation period is over, 1.2345% of the reward goes to the validator and the rest goes
   * to the delegator.
   *
   * @returns Promise for a base58 string of the unsigned transaction.
   */
  addValidator = async (
    username: string,
    password: string,
    nodeID: string,
    startTime: Date,
    endTime: Date,
    stakeAmount: BN,
    rewardAddress: string,
    delegationFeeRate: BN = undefined
  ): Promise<string> => {
    const params: any = {
      username,
      password,
      nodeID,
      startTime: startTime.getTime() / 1000,
      endTime: endTime.getTime() / 1000,
      stakeAmount: stakeAmount.toString(10),
      rewardAddress,
    }
    if (typeof delegationFeeRate !== 'undefined') {
      params.delegationFeeRate = delegationFeeRate.toString(10)
    }
    return this.callMethod('platform.addValidator', params)
      .then((response: RequestResponseData) => response.data.result.txID)
  };

  /**
   * Add a validator to a Subnet other than the Primary Network. The validator must validate the Primary Network for the entire duration they validate this Subnet.
   *
   * @param username The username of the Keystore user
   * @param password The password of the Keystore user
   * @param nodeID The node ID of the validator
   * @param subnetID Either a {@link https://github.com/feross/buffer|Buffer} or a cb58 serialized string for the SubnetID or its alias.
   * @param startTime Javascript Date object for the start time to validate
   * @param endTime Javascript Date object for the end time to validate
   * @param weight The validator’s weight used for sampling
   *
   * @returns Promise for the unsigned transaction. It must be signed (using sign) by the proper number of the Subnet’s control keys and by the key of the account paying the transaction fee before it can be issued.
   */
  addSubnetValidator = async (
    username: string,
    password: string,
    nodeID: string,
    subnetID: Buffer | string,
    startTime: Date,
    endTime: Date,
    weight: number
  )
    : Promise<string> => {
    const params: any = {
      username,
      password,
      nodeID,
      startTime: startTime.getTime() / 1000,
      endTime: endTime.getTime() / 1000,
      weight
    }
    if (typeof subnetID === 'string') {
      params.subnetID = subnetID
    } else if (typeof subnetID !== 'undefined') {
      params.subnetID = bintools.cb58Encode(subnetID)
    }
    return this.callMethod('platform.addSubnetValidator', params)
      .then((response: RequestResponseData) => response.data.result.txID)
  };

  /**
   * Add a delegator to the Primary Network.
   *
   * @param username The username of the Keystore user
   * @param password The password of the Keystore user
   * @param nodeID The node ID of the delegatee
   * @param startTime Javascript Date object for when the delegator starts delegating
   * @param endTime Javascript Date object for when the delegator starts delegating
   * @param stakeAmount The amount of nAVAX the delegator is staking as
   * a {@link https://github.com/indutny/bn.js/|BN}
   * @param rewardAddress The address of the account the staked AVAX and validation reward
   * (if applicable) are sent to at endTime
   *
   * @returns Promise for an array of validator's stakingIDs.
   */
  addDelegator = async (
    username: string,
    password: string,
    nodeID: string,
    startTime: Date,
    endTime: Date,
    stakeAmount: BN,
    rewardAddress: string)
    : Promise<string> => {
    const params: any = {
      username,
      password,
      nodeID,
      startTime: startTime.getTime() / 1000,
      endTime: endTime.getTime() / 1000,
      stakeAmount: stakeAmount.toString(10),
      rewardAddress,
    }
    return this.callMethod('platform.addDelegator', params)
      .then((response: RequestResponseData) => response.data.result.txID)
  };

  /**
   * Create an unsigned transaction to create a new Subnet. The unsigned transaction must be
   * signed with the key of the account paying the transaction fee. The Subnet’s ID is the ID of the transaction that creates it (ie the response from issueTx when issuing the signed transaction).
   *
   * @param username The username of the Keystore user
   * @param password The password of the Keystore user
   * @param controlKeys Array of platform addresses as strings
   * @param threshold To add a validator to this Subnet, a transaction must have threshold
   * signatures, where each signature is from a key whose address is an element of `controlKeys`
   *
   * @returns Promise for a string with the unsigned transaction encoded as base58.
   */
  createSubnet = async (
    username: string,
<<<<<<< HEAD
    password:string,
    controlKeys:Array<string>,
    threshold:number
=======
    password: string,
    controlKeys: Array<string>,
    threshold: number
>>>>>>> 09b48e57
  )
    : Promise<string> => {
    const params: any = {
      username,
      password,
      controlKeys,
      threshold
    }
    return this.callMethod('platform.createSubnet', params)
      .then((response: RequestResponseData) => response.data.result.txID)
  };

  /**
   * Get the Subnet that validates a given blockchain.
   *
   * @param blockchainID Either a {@link https://github.com/feross/buffer|Buffer} or a cb58
   * encoded string for the blockchainID or its alias.
   *
   * @returns Promise for a string of the subnetID that validates the blockchain.
   */
  validatedBy = async (blockchainID: string): Promise<string> => {
    const params: any = {
      blockchainID,
    }
    return this.callMethod('platform.validatedBy', params)
      .then((response: RequestResponseData) => response.data.result.subnetID)
  };

  /**
   * Get the IDs of the blockchains a Subnet validates.
   *
   * @param subnetID Either a {@link https://github.com/feross/buffer|Buffer} or an AVAX
   * serialized string for the SubnetID or its alias.
   *
   * @returns Promise for an array of blockchainIDs the subnet validates.
   */
  validates = async (subnetID: Buffer | string): Promise<Array<string>> => {
    const params: any = {
      subnetID,
    }
    if (typeof subnetID === 'string') {
      params.subnetID = subnetID
    } else if (typeof subnetID !== 'undefined') {
      params.subnetID = bintools.cb58Encode(subnetID)
    }
    return this.callMethod('platform.validates', params)
      .then((response: RequestResponseData) => response.data.result.blockchainIDs)
  };

  /**
   * Get all the blockchains that exist (excluding the P-Chain).
   *
   * @returns Promise for an array of objects containing fields "id", "subnetID", and "vmID".
   */
  getBlockchains = async (): Promise<Array<object>> => {
    const params: any = {}
    return this.callMethod('platform.getBlockchains', params)
      .then((response: RequestResponseData) => response.data.result.blockchains)
  };

  /**
   * Send AVAX from an account on the P-Chain to an address on the X-Chain. This transaction
   * must be signed with the key of the account that the AVAX is sent from and which pays the
   * transaction fee. After issuing this transaction, you must call the X-Chain’s importAVAX
   * method to complete the transfer.
   *
   * @param username The Keystore user that controls the account specified in `to`
   * @param password The password of the Keystore user
   * @param to The address on the X-Chain to send the AVAX to. Do not include X- in the address
   * @param amount Amount of AVAX to export as a {@link https://github.com/indutny/bn.js/|BN}
   *
   * @returns Promise for an unsigned transaction to be signed by the account the the AVAX is
   * sent from and pays the transaction fee.
   */
  exportAVAX = async (username: string, password: string, amount: BN, to: string,): Promise<string> => {
    const params: any = {
      username,
      password,
      to,
      amount: amount.toString(10)
    }
    return this.callMethod('platform.exportAVAX', params)
      .then((response: RequestResponseData) => response.data.result.txID)
  };

  /**
   * Send AVAX from an account on the P-Chain to an address on the X-Chain. This transaction
   * must be signed with the key of the account that the AVAX is sent from and which pays
   * the transaction fee. After issuing this transaction, you must call the X-Chain’s
   * importAVAX method to complete the transfer.
   *
   * @param username The Keystore user that controls the account specified in `to`
   * @param password The password of the Keystore user
   * @param to The ID of the account the AVAX is sent to. This must be the same as the to
   * argument in the corresponding call to the X-Chain’s exportAVAX
   * @param sourceChain The chainID where the funds are coming from.
   *
   * @returns Promise for a string for the transaction, which should be sent to the network
   * by calling issueTx.
   */
  importAVAX = async (username: string, password: string, to: string, sourceChain: string)
    : Promise<string> => {
    const params: any = {
      to,
      sourceChain,
      username,
      password,
    }
    return this.callMethod('platform.importAVAX', params)
      .then((response: RequestResponseData) => response.data.result.txID)
  };

  /**
   * Calls the node's issueTx method from the API and returns the resulting transaction ID as a string.
   *
   * @param tx A string, {@link https://github.com/feross/buffer|Buffer}, or [[Tx]] representing a transaction
   *
   * @returns A Promise<string> representing the transaction ID of the posted transaction.
   */
  issueTx = async (tx: string | Buffer | Tx): Promise<string> => {
    let Transaction = ''
    if (typeof tx === 'string') {
      Transaction = tx
    } else if (tx instanceof Buffer) {
      const txobj: Tx = new Tx()
      txobj.fromBuffer(tx)
      Transaction = txobj.toString()
    } else if (tx instanceof Tx) {
      Transaction = tx.toString()
    } else {
      /* istanbul ignore next */
      throw new TransactionError('Error - platform.issueTx: provided tx is not expected type of string, Buffer, or Tx')
    }
    const params: any = {
      tx: Transaction.toString(),
    }
    return this.callMethod('platform.issueTx', params).then((response: RequestResponseData) => response.data.result.txID)
  };

  /**
   * Returns an upper bound on the amount of tokens that exist. Not monotonically increasing because this number can go down if a staker's reward is denied.
   */
  getCurrentSupply = async (): Promise<BN> => {
    const params: any = {}
    return this.callMethod('platform.getCurrentSupply', params)
      .then((response: RequestResponseData) => new BN(response.data.result.supply, 10))
  }

  /**
   * Returns the height of the platform chain.
   */
  getHeight = async (): Promise<BN> => {
    const params: any = {}
    return this.callMethod('platform.getHeight', params)
      .then((response: RequestResponseData) => new BN(response.data.result.height, 10))
  }

  /**
   * Gets the minimum staking amount.
   *
   * @param refresh A boolean to bypass the local cached value of Minimum Stake Amount, polling the node instead.
   */
  getMinStake = async (refresh: boolean = false): Promise<{ minValidatorStake: BN, minDelegatorStake: BN }> => {
    if (refresh !== true && typeof this.minValidatorStake !== "undefined" && typeof this.minDelegatorStake !== "undefined") {
      return {
        minValidatorStake: this.minValidatorStake,
        minDelegatorStake: this.minDelegatorStake
      }
    }
    const params: any = {}
    return this.callMethod('platform.getMinStake', params)
      .then((response: RequestResponseData) => {
        this.minValidatorStake = new BN(response.data.result.minValidatorStake, 10)
        this.minDelegatorStake = new BN(response.data.result.minDelegatorStake, 10)
        return {
          minValidatorStake: this.minValidatorStake,
          minDelegatorStake: this.minDelegatorStake
        }
      })
  }

  /**
   * Sets the minimum stake cached in this class.
   * @param minValidatorStake A {@link https://github.com/indutny/bn.js/|BN} to set the minimum stake amount cached in this class.
   * @param minDelegatorStake A {@link https://github.com/indutny/bn.js/|BN} to set the minimum delegation amount cached in this class.
   */
  setMinStake = (minValidatorStake: BN = undefined, minDelegatorStake: BN = undefined): void => {
    if (typeof minValidatorStake !== "undefined") {
      this.minValidatorStake = minValidatorStake
    }
    if (typeof minDelegatorStake !== "undefined") {
      this.minDelegatorStake = minDelegatorStake
    }
  }

  /**
   * Gets the total amount staked for an array of addresses.
   */
<<<<<<< HEAD
  getStake = async (addresses:string[]): Promise<GetStakeResponse> => {
    const params: GetStakeParams = {
      addresses
    }
    const response: RequestResponseData = await this.callMethod("platform.getStake", params)
    return {
      staked: new BN(response.data.result.staked, 10),
      stakedOuts: response.data.result.stakedOuts
    }
=======
  getStake = async (addresses: Array<string>): Promise<BN> => {
    const params: any = {
      addresses
    }
    return this.callMethod('platform.getStake', params)
      .then((response: RequestResponseData) => new BN(response.data.result.staked, 10))
>>>>>>> 09b48e57
  }

  /**
   * Get all the subnets that exist.
   *
   * @param ids IDs of the subnets to retrieve information about. If omitted, gets all subnets
   *
   * @returns Promise for an array of objects containing fields "id",
   * "controlKeys", and "threshold".
   */
  getSubnets = async (ids: Array<string> = undefined): Promise<Array<object>> => {
    const params: any = {}
    if (typeof ids !== undefined) {
      params.ids = ids
    }
    return this.callMethod('platform.getSubnets', params)
      .then((response: RequestResponseData) => response.data.result.subnets)
  };

  /**
   * Exports the private key for an address.
   *
   * @param username The name of the user with the private key
   * @param password The password used to decrypt the private key
   * @param address The address whose private key should be exported
   *
   * @returns Promise with the decrypted private key as store in the database
   */
  exportKey = async (username: string, password: string, address: string): Promise<string> => {
    const params: any = {
      username,
      password,
      address,
    }
    return this.callMethod('platform.exportKey', params)
      .then((response: RequestResponseData) => response.data.result.privateKey)
  };

  /**
   * Give a user control over an address by providing the private key that controls the address.
   *
   * @param username The name of the user to store the private key
   * @param password The password that unlocks the user
   * @param privateKey A string representing the private key in the vm's format
   *
   * @returns The address for the imported private key.
   */
  importKey = async (username: string, password: string, privateKey: string): Promise<string> => {
    const params: any = {
      username,
      password,
      privateKey,
    }
    return this.callMethod('platform.importKey', params)
      .then((response: RequestResponseData) => response.data.result.address)
  };

  /**
   * Returns the treansaction data of a provided transaction ID by calling the node's `getTx` method.
   *
   * @param txid The string representation of the transaction ID
   *
   * @returns Returns a Promise<string> containing the bytes retrieved from the node
   */
  getTx = async (txid: string): Promise<string> => {
    const params: any = {
      txID: txid,
    }
    return this.callMethod('platform.getTx', params).then((response: RequestResponseData) => response.data.result.tx)
  };

  /**
   * Returns the status of a provided transaction ID by calling the node's `getTxStatus` method.
   *
   * @param txid The string representation of the transaction ID
   * @param includeReason Return the reason tx was dropped, if applicable. Defaults to true
   *
   * @returns Returns a Promise<string> containing the status retrieved from the node and the reason a tx was dropped, if applicable.
   */
  getTxStatus = async (txid: string, includeReason: boolean = true): Promise<string | { status: string, reason: string }> => {
    const params: any = {
      txID: txid,
      includeReason: includeReason
    }
    return this.callMethod('platform.getTxStatus', params).then((response: RequestResponseData) => response.data.result)
  };

  /**
   * Retrieves the UTXOs related to the addresses provided from the node's `getUTXOs` method.
   *
   * @param addresses An array of addresses as cb58 strings or addresses as {@link https://github.com/feross/buffer|Buffer}s
   * @param sourceChain A string for the chain to look for the UTXO's. Default is to use this chain, but if exported UTXOs exist from other chains, this can used to pull them instead.
   * @param limit Optional. Returns at most [limit] addresses. If [limit] == 0 or > [maxUTXOsToFetch], fetches up to [maxUTXOsToFetch].
   * @param startIndex Optional. [StartIndex] defines where to start fetching UTXOs (for pagination.)
   * UTXOs fetched are from addresses equal to or greater than [StartIndex.Address]
   * For address [StartIndex.Address], only UTXOs with IDs greater than [StartIndex.Utxo] will be returned.
   * @param persistOpts Options available to persist these UTXOs in local storage
   *
   * @remarks
   * persistOpts is optional and must be of type [[PersistanceOptions]]
   *
   */
  getUTXOs = async (
    addresses: Array<string> | string,
    sourceChain: string = undefined,
    limit: number = 0,
    startIndex: { address: string, utxo: string } = undefined,
    persistOpts: PersistanceOptions = undefined
  ): Promise<{
    numFetched: number,
    utxos: UTXOSet,
    endIndex: { address: string, utxo: string }
  }> => {

<<<<<<< HEAD
    if(typeof addresses === "string") {
      addresses = [addresses];
=======
    if (typeof addresses === "string") {
      addresses = [addresses]
>>>>>>> 09b48e57
    }

    const params: any = {
      addresses: addresses,
      limit
    }
    if (typeof startIndex !== "undefined" && startIndex) {
      params.startIndex = startIndex
    }

    if (typeof sourceChain !== "undefined") {
      params.sourceChain = sourceChain
    }

    return this.callMethod('platform.getUTXOs', params).then((response: RequestResponseData) => {

      const utxos: UTXOSet = new UTXOSet()
      let data = response.data.result.utxos
      if (persistOpts && typeof persistOpts === 'object') {
        if (this.db.has(persistOpts.getName())) {
          const selfArray: Array<string> = this.db.get(persistOpts.getName())
          if (Array.isArray(selfArray)) {
            utxos.addArray(data)
            const self: UTXOSet = new UTXOSet()
            self.addArray(selfArray)
            self.mergeByRule(utxos, persistOpts.getMergeRule())
            data = self.getAllUTXOStrings()
          }
        }
        this.db.set(persistOpts.getName(), data, persistOpts.getOverwrite())
      }
      utxos.addArray(data, false)
      response.data.result.utxos = utxos
      response.data.result.numFetched = parseInt(response.data.result.numFetched)
      return response.data.result
    })
  };


  /**
   * Helper function which creates an unsigned Import Tx. For more granular control, you may create your own
   * [[UnsignedTx]] manually (with their corresponding [[TransferableInput]]s, [[TransferableOutput]]s, and [[TransferOperation]]s).
   *
   * @param utxoset A set of UTXOs that the transaction is built on
   * @param ownerAddresses The addresses being used to import
   * @param sourceChain The chainid for where the import is coming from.
   * @param toAddresses The addresses to send the funds
   * @param fromAddresses The addresses being used to send the funds from the UTXOs provided
   * @param changeAddresses The addresses that can spend the change remaining from the spent UTXOs
   * @param memo Optional contains arbitrary bytes, up to 256 bytes
   * @param asOf Optional. The timestamp to verify the transaction against as a {@link https://github.com/indutny/bn.js/|BN}
   * @param locktime Optional. The locktime field created in the resulting outputs
   * @param threshold Optional. The number of signatures required to spend the funds in the resultant UTXO
   *
   * @returns An unsigned transaction ([[UnsignedTx]]) which contains a [[ImportTx]].
   *
   * @remarks
   * This helper exists because the endpoint API should be the primary point of entry for most functionality.
   */
  buildImportTx = async (
<<<<<<< HEAD
    utxoset:UTXOSet,
    ownerAddresses:Array<string>,
    sourceChain:Buffer | string,
    toAddresses:Array<string>,
    fromAddresses:Array<string>,
    changeAddresses:Array<string> = undefined,
    memo:PayloadBase|Buffer = undefined,
    asOf:BN = UnixNow(),
    locktime:BN = new BN(0),
    threshold:number = 1
  ):Promise<UnsignedTx> => {
    const to:Array<Buffer> = this._cleanAddressArray(toAddresses, 'buildBaseTx').map((a) => bintools.stringToAddress(a));
    const from:Array<Buffer> = this._cleanAddressArray(fromAddresses, 'buildBaseTx').map((a) => bintools.stringToAddress(a));
    const change:Array<Buffer> = this._cleanAddressArray(changeAddresses, 'buildBaseTx').map((a) => bintools.stringToAddress(a));

    let srcChain:string = undefined;

    if(typeof sourceChain === "undefined") {
      throw new Error("Error - PlatformVMAPI.buildImportTx: Source ChainID is undefined.");
=======
    utxoset: UTXOSet,
    ownerAddresses: Array<string>,
    sourceChain: Buffer | string,
    toAddresses: Array<string>,
    fromAddresses: Array<string>,
    changeAddresses: Array<string> = undefined,
    memo: PayloadBase | Buffer = undefined,
    asOf: BN = UnixNow(),
    locktime: BN = new BN(0),
    threshold: number = 1
  ): Promise<UnsignedTx> => {
    const to: Array<Buffer> = this._cleanAddressArray(toAddresses, 'buildBaseTx').map((a) => bintools.stringToAddress(a))
    const from: Array<Buffer> = this._cleanAddressArray(fromAddresses, 'buildBaseTx').map((a) => bintools.stringToAddress(a))
    const change: Array<Buffer> = this._cleanAddressArray(changeAddresses, 'buildBaseTx').map((a) => bintools.stringToAddress(a))

    let srcChain: string = undefined

    if (typeof sourceChain === "undefined") {
      throw new ChainIdError("Error - PlatformVMAPI.buildImportTx: Source ChainID is undefined.")
>>>>>>> 09b48e57
    } else if (typeof sourceChain === "string") {
      srcChain = sourceChain
      sourceChain = bintools.cb58Decode(sourceChain)
    } else if (!(sourceChain instanceof Buffer)) {
      srcChain = bintools.cb58Encode(sourceChain)
      throw new ChainIdError("Error - PlatformVMAPI.buildImportTx: Invalid destinationChain type: " + (typeof sourceChain))
    }
    const atomicUTXOs: UTXOSet = await (await this.getUTXOs(ownerAddresses, srcChain, 0, undefined)).utxos
    const avaxAssetID: Buffer = await this.getAVAXAssetID()

    if (memo instanceof PayloadBase) {
      memo = memo.getPayload()
    }

    const atomics = atomicUTXOs.getAllUTXOs()

<<<<<<< HEAD
    const builtUnsignedTx:UnsignedTx = utxoset.buildImportTx(
=======
    const builtUnsignedTx: UnsignedTx = utxoset.buildImportTx(
>>>>>>> 09b48e57
      this.core.getNetworkID(),
      bintools.cb58Decode(this.blockchainID),
      to,
      from,
      change,
      atomics,
      sourceChain,
      this.getTxFee(),
      avaxAssetID,
      memo, asOf, locktime, threshold
    )

    if (! await this.checkGooseEgg(builtUnsignedTx)) {
      /* istanbul ignore next */
      throw new GooseEggCheckError("Failed Goose Egg Check")
    }

    return builtUnsignedTx
  };

  /**
   * Helper function which creates an unsigned Export Tx. For more granular control, you may create your own
   * [[UnsignedTx]] manually (with their corresponding [[TransferableInput]]s, [[TransferableOutput]]s, and [[TransferOperation]]s).
   *
   * @param utxoset A set of UTXOs that the transaction is built on
   * @param amount The amount being exported as a {@link https://github.com/indutny/bn.js/|BN}
   * @param destinationChain The chainid for where the assets will be sent.
   * @param toAddresses The addresses to send the funds
   * @param fromAddresses The addresses being used to send the funds from the UTXOs provided
   * @param changeAddresses The addresses that can spend the change remaining from the spent UTXOs
   * @param memo Optional contains arbitrary bytes, up to 256 bytes
   * @param asOf Optional. The timestamp to verify the transaction against as a {@link https://github.com/indutny/bn.js/|BN}
   * @param locktime Optional. The locktime field created in the resulting outputs
   * @param threshold Optional. The number of signatures required to spend the funds in the resultant UTXO
   *
   * @returns An unsigned transaction ([[UnsignedTx]]) which contains an [[ExportTx]].
   */
  buildExportTx = async (
<<<<<<< HEAD
    utxoset:UTXOSet,
    amount:BN,
    destinationChain:Buffer | string,
    toAddresses:Array<string>,
    fromAddresses:Array<string>,
    changeAddresses:Array<string> = undefined,
    memo:PayloadBase|Buffer = undefined,
    asOf:BN = UnixNow(),
    locktime:BN = new BN(0),
    threshold:number = 1
  ):Promise<UnsignedTx> => {

    let prefixes:object = {};
=======
    utxoset: UTXOSet,
    amount: BN,
    destinationChain: Buffer | string,
    toAddresses: Array<string>,
    fromAddresses: Array<string>,
    changeAddresses: Array<string> = undefined,
    memo: PayloadBase | Buffer = undefined,
    asOf: BN = UnixNow(),
    locktime: BN = new BN(0),
    threshold: number = 1
  ): Promise<UnsignedTx> => {

    let prefixes: object = {}
>>>>>>> 09b48e57
    toAddresses.map((a) => {
      prefixes[a.split("-")[0]] = true
    })
    if (Object.keys(prefixes).length !== 1) {
      throw new AddressError("Error - PlatformVMAPI.buildExportTx: To addresses must have the same chainID prefix.")
    }

    if (typeof destinationChain === "undefined") {
      throw new ChainIdError("Error - PlatformVMAPI.buildExportTx: Destination ChainID is undefined.")
    } else if (typeof destinationChain === "string") {
      destinationChain = bintools.cb58Decode(destinationChain) //
    } else if (!(destinationChain instanceof Buffer)) {
      throw new ChainIdError("Error - PlatformVMAPI.buildExportTx: Invalid destinationChain type: " + (typeof destinationChain))
    }
    if (destinationChain.length !== 32) {
      throw new ChainIdError("Error - PlatformVMAPI.buildExportTx: Destination ChainID must be 32 bytes in length.")
    }
    /*
    if(bintools.cb58Encode(destinationChain) !== Defaults.network[this.core.getNetworkID()].X["blockchainID"]) {
      throw new Error("Error - PlatformVMAPI.buildExportTx: Destination ChainID must The X-Chain ID in the current version of AvalancheJS.");
    }*/

    let to: Array<Buffer> = []
    toAddresses.map((a) => {
      to.push(bintools.stringToAddress(a))
    })
    const from: Array<Buffer> = this._cleanAddressArray(fromAddresses, 'buildExportTx').map((a) => bintools.stringToAddress(a))
    const change: Array<Buffer> = this._cleanAddressArray(changeAddresses, 'buildExportTx').map((a) => bintools.stringToAddress(a))

    if (memo instanceof PayloadBase) {
      memo = memo.getPayload()
    }

    const avaxAssetID: Buffer = await this.getAVAXAssetID()

<<<<<<< HEAD
    const builtUnsignedTx:UnsignedTx = utxoset.buildExportTx(
=======
    const builtUnsignedTx: UnsignedTx = utxoset.buildExportTx(
>>>>>>> 09b48e57
      this.core.getNetworkID(),
      bintools.cb58Decode(this.blockchainID),
      amount,
      avaxAssetID,
      to,
      from,
      change,
      destinationChain,
      this.getTxFee(),
      avaxAssetID,
      memo, asOf, locktime, threshold
    )

    if (! await this.checkGooseEgg(builtUnsignedTx)) {
      /* istanbul ignore next */
      throw new GooseEggCheckError("Failed Goose Egg Check")
    }

    return builtUnsignedTx
  };

  /**
  * Helper function which creates an unsigned [[AddSubnetValidatorTx]]. For more granular control, you may create your own
  * [[UnsignedTx]] manually and import the [[AddSubnetValidatorTx]] class directly.
  *
  * @param utxoset A set of UTXOs that the transaction is built on.
  * @param fromAddresses An array of addresses as {@link https://github.com/feross/buffer|Buffer} who pays the fees in AVAX
  * @param changeAddresses An array of addresses as {@link https://github.com/feross/buffer|Buffer} who gets the change leftover from the fee payment
  * @param nodeID The node ID of the validator being added.
  * @param startTime The Unix time when the validator starts validating the Primary Network.
  * @param endTime The Unix time when the validator stops validating the Primary Network (and staked AVAX is returned).
  * @param weight The amount of weight for this subnet validator.
  * @param memo Optional contains arbitrary bytes, up to 256 bytes
  * @param asOf Optional. The timestamp to verify the transaction against as a {@link https://github.com/indutny/bn.js/|BN}
  *
  * @returns An unsigned transaction created from the passed in parameters.
  */

  /* Re-implement when subnetValidator signing process is clearer
  buildAddSubnetValidatorTx = async (
    utxoset:UTXOSet,
    fromAddresses:Array<string>,
    changeAddresses:Array<string>,
    nodeID:string,
    startTime:BN,
    endTime:BN,
    weight:BN,
    memo:PayloadBase|Buffer = undefined,
    asOf:BN = UnixNow()
  ):Promise<UnsignedTx> => {
    const from:Array<Buffer> = this._cleanAddressArray(fromAddresses, 'buildAddSubnetValidatorTx').map((a) => bintools.stringToAddress(a));
    const change:Array<Buffer> = this._cleanAddressArray(changeAddresses, 'buildAddSubnetValidatorTx').map((a) => bintools.stringToAddress(a));

    if( memo instanceof PayloadBase) {
      memo = memo.getPayload();
    }

    const avaxAssetID:Buffer = await this.getAVAXAssetID();

    const now:BN = UnixNow();
    if (startTime.lt(now) || endTime.lte(startTime)) {
      throw new Error("PlatformVMAPI.buildAddSubnetValidatorTx -- startTime must be in the future and endTime must come after startTime");
    }

    const builtUnsignedTx:UnsignedTx = utxoset.buildAddSubnetValidatorTx(
      this.core.getNetworkID(),
      bintools.cb58Decode(this.blockchainID),
      from,
      change,
      NodeIDStringToBuffer(nodeID),
      startTime, endTime,
      weight,
      this.getFee(),
      avaxAssetID,
      memo, asOf
    );

    if(! await this.checkGooseEgg(builtUnsignedTx)) {
      /* istanbul ignore next *//*
throw new Error("Failed Goose Egg Check");
}

return builtUnsignedTx;
}

*/

  /**
  * Helper function which creates an unsigned [[AddDelegatorTx]]. For more granular control, you may create your own
  * [[UnsignedTx]] manually and import the [[AddDelegatorTx]] class directly.
  *
  * @param utxoset A set of UTXOs that the transaction is built on
  * @param toAddresses An array of addresses as {@link https://github.com/feross/buffer|Buffer} who recieved the staked tokens at the end of the staking period
  * @param fromAddresses An array of addresses as {@link https://github.com/feross/buffer|Buffer} who own the staking UTXOs the fees in AVAX
  * @param changeAddresses An array of addresses as {@link https://github.com/feross/buffer|Buffer} who gets the change leftover from the fee payment
  * @param nodeID The node ID of the validator being added.
  * @param startTime The Unix time when the validator starts validating the Primary Network.
  * @param endTime The Unix time when the validator stops validating the Primary Network (and staked AVAX is returned).
  * @param stakeAmount The amount being delegated as a {@link https://github.com/indutny/bn.js/|BN}
  * @param rewardAddresses The addresses which will recieve the rewards from the delegated stake.
  * @param rewardLocktime Optional. The locktime field created in the resulting reward outputs
  * @param rewardThreshold Opional. The number of signatures required to spend the funds in the resultant reward UTXO. Default 1.
  * @param memo Optional contains arbitrary bytes, up to 256 bytes
  * @param asOf Optional. The timestamp to verify the transaction against as a {@link https://github.com/indutny/bn.js/|BN}
  *
  * @returns An unsigned transaction created from the passed in parameters.
  */
  buildAddDelegatorTx = async (
<<<<<<< HEAD
    utxoset:UTXOSet,
    toAddresses:Array<string>,
    fromAddresses:Array<string>,
    changeAddresses:Array<string>,
    nodeID:string,
    startTime:BN,
    endTime:BN,
    stakeAmount:BN,
    rewardAddresses:Array<string>,
    rewardLocktime:BN = new BN(0),
    rewardThreshold:number = 1,
    memo:PayloadBase|Buffer = undefined,
    asOf:BN = UnixNow()
  ):Promise<UnsignedTx> => {
    const to:Array<Buffer> = this._cleanAddressArray(toAddresses, 'buildAddDelegatorTx').map((a) => bintools.stringToAddress(a));
    const from:Array<Buffer> = this._cleanAddressArray(fromAddresses, 'buildAddDelegatorTx').map((a) => bintools.stringToAddress(a));
    const change:Array<Buffer> = this._cleanAddressArray(changeAddresses, 'buildAddDelegatorTx').map((a) => bintools.stringToAddress(a));
    const rewards:Array<Buffer> = this._cleanAddressArray(rewardAddresses, 'buildAddValidatorTx').map((a) => bintools.stringToAddress(a));

    if( memo instanceof PayloadBase) {
      memo = memo.getPayload();
=======
    utxoset: UTXOSet,
    toAddresses: Array<string>,
    fromAddresses: Array<string>,
    changeAddresses: Array<string>,
    nodeID: string,
    startTime: BN,
    endTime: BN,
    stakeAmount: BN,
    rewardAddresses: Array<string>,
    rewardLocktime: BN = new BN(0),
    rewardThreshold: number = 1,
    memo: PayloadBase | Buffer = undefined,
    asOf: BN = UnixNow()
  ): Promise<UnsignedTx> => {
    const to: Array<Buffer> = this._cleanAddressArray(toAddresses, 'buildAddDelegatorTx').map((a) => bintools.stringToAddress(a))
    const from: Array<Buffer> = this._cleanAddressArray(fromAddresses, 'buildAddDelegatorTx').map((a) => bintools.stringToAddress(a))
    const change: Array<Buffer> = this._cleanAddressArray(changeAddresses, 'buildAddDelegatorTx').map((a) => bintools.stringToAddress(a))
    const rewards: Array<Buffer> = this._cleanAddressArray(rewardAddresses, 'buildAddValidatorTx').map((a) => bintools.stringToAddress(a))

    if (memo instanceof PayloadBase) {
      memo = memo.getPayload()
>>>>>>> 09b48e57
    }

    const minStake: BN = (await this.getMinStake())["minDelegatorStake"]
    if (stakeAmount.lt(minStake)) {
      throw new StakeError("PlatformVMAPI.buildAddDelegatorTx -- stake amount must be at least " + minStake.toString(10))
    }

<<<<<<< HEAD
    const avaxAssetID:Buffer = await this.getAVAXAssetID();

    const now:BN = UnixNow();
=======
    const avaxAssetID: Buffer = await this.getAVAXAssetID()

    const now: BN = UnixNow()
>>>>>>> 09b48e57
    if (startTime.lt(now) || endTime.lte(startTime)) {
      throw new TimeError("PlatformVMAPI.buildAddDelegatorTx -- startTime must be in the future and endTime must come after startTime")
    }

<<<<<<< HEAD
    const builtUnsignedTx:UnsignedTx = utxoset.buildAddDelegatorTx(
=======
    const builtUnsignedTx: UnsignedTx = utxoset.buildAddDelegatorTx(
>>>>>>> 09b48e57
      this.core.getNetworkID(),
      bintools.cb58Decode(this.blockchainID),
      avaxAssetID,
      to,
      from,
      change,
      NodeIDStringToBuffer(nodeID),
      startTime, endTime,
      stakeAmount,
      rewardLocktime,
      rewardThreshold,
      rewards,
      new BN(0),
      avaxAssetID,
      memo, asOf
    )

    if (!await this.checkGooseEgg(builtUnsignedTx)) {
      /* istanbul ignore next */
      throw new GooseEggCheckError("Failed Goose Egg Check")
    }

    return builtUnsignedTx
  }


  /**
  * Helper function which creates an unsigned [[AddValidatorTx]]. For more granular control, you may create your own
  * [[UnsignedTx]] manually and import the [[AddValidatorTx]] class directly.
  *
  * @param utxoset A set of UTXOs that the transaction is built on
  * @param toAddresses An array of addresses as {@link https://github.com/feross/buffer|Buffer} who recieved the staked tokens at the end of the staking period
  * @param fromAddresses An array of addresses as {@link https://github.com/feross/buffer|Buffer} who own the staking UTXOs the fees in AVAX
  * @param changeAddresses An array of addresses as {@link https://github.com/feross/buffer|Buffer} who gets the change leftover from the fee payment
  * @param nodeID The node ID of the validator being added.
  * @param startTime The Unix time when the validator starts validating the Primary Network.
  * @param endTime The Unix time when the validator stops validating the Primary Network (and staked AVAX is returned).
  * @param stakeAmount The amount being delegated as a {@link https://github.com/indutny/bn.js/|BN}
  * @param rewardAddresses The addresses which will recieve the rewards from the delegated stake.
  * @param delegationFee A number for the percentage of reward to be given to the validator when someone delegates to them. Must be between 0 and 100.
  * @param rewardLocktime Optional. The locktime field created in the resulting reward outputs
  * @param rewardThreshold Opional. The number of signatures required to spend the funds in the resultant reward UTXO. Default 1.
  * @param memo Optional contains arbitrary bytes, up to 256 bytes
  * @param asOf Optional. The timestamp to verify the transaction against as a {@link https://github.com/indutny/bn.js/|BN}
  *
  * @returns An unsigned transaction created from the passed in parameters.
  */
  buildAddValidatorTx = async (
<<<<<<< HEAD
    utxoset:UTXOSet,
    toAddresses:Array<string>,
    fromAddresses:Array<string>,
    changeAddresses:Array<string>,
    nodeID:string,
    startTime:BN,
    endTime:BN,
    stakeAmount:BN,
    rewardAddresses:Array<string>,
    delegationFee:number,
    rewardLocktime:BN = new BN(0),
    rewardThreshold:number = 1,
    memo:PayloadBase|Buffer = undefined,
    asOf:BN = UnixNow()
  ):Promise<UnsignedTx> => {
    const to:Array<Buffer> = this._cleanAddressArray(toAddresses, 'buildAddValidatorTx').map((a) => bintools.stringToAddress(a));
    const from:Array<Buffer> = this._cleanAddressArray(fromAddresses, 'buildAddValidatorTx').map((a) => bintools.stringToAddress(a));
    const change:Array<Buffer> = this._cleanAddressArray(changeAddresses, 'buildAddValidatorTx').map((a) => bintools.stringToAddress(a));
    const rewards:Array<Buffer> = this._cleanAddressArray(rewardAddresses, 'buildAddValidatorTx').map((a) => bintools.stringToAddress(a));

    if( memo instanceof PayloadBase) {
      memo = memo.getPayload();
=======
    utxoset: UTXOSet,
    toAddresses: Array<string>,
    fromAddresses: Array<string>,
    changeAddresses: Array<string>,
    nodeID: string,
    startTime: BN,
    endTime: BN,
    stakeAmount: BN,
    rewardAddresses: Array<string>,
    delegationFee: number,
    rewardLocktime: BN = new BN(0),
    rewardThreshold: number = 1,
    memo: PayloadBase | Buffer = undefined,
    asOf: BN = UnixNow()
  ): Promise<UnsignedTx> => {
    const to: Array<Buffer> = this._cleanAddressArray(toAddresses, 'buildAddValidatorTx').map((a) => bintools.stringToAddress(a))
    const from: Array<Buffer> = this._cleanAddressArray(fromAddresses, 'buildAddValidatorTx').map((a) => bintools.stringToAddress(a))
    const change: Array<Buffer> = this._cleanAddressArray(changeAddresses, 'buildAddValidatorTx').map((a) => bintools.stringToAddress(a))
    const rewards: Array<Buffer> = this._cleanAddressArray(rewardAddresses, 'buildAddValidatorTx').map((a) => bintools.stringToAddress(a))

    if (memo instanceof PayloadBase) {
      memo = memo.getPayload()
>>>>>>> 09b48e57
    }

    const minStake: BN = (await this.getMinStake())["minValidatorStake"]
    if (stakeAmount.lt(minStake)) {
      throw new StakeError("PlatformVMAPI.buildAddValidatorTx -- stake amount must be at least " + minStake.toString(10))
    }

    if (typeof delegationFee !== "number" || delegationFee > 100 || delegationFee < 0) {
      throw new DelegationFeeError("PlatformVMAPI.buildAddValidatorTx -- delegationFee must be a number between 0 and 100")
    }

<<<<<<< HEAD
    const avaxAssetID:Buffer = await this.getAVAXAssetID();

    const now:BN = UnixNow();
=======
    const avaxAssetID: Buffer = await this.getAVAXAssetID()

    const now: BN = UnixNow()
>>>>>>> 09b48e57
    if (startTime.lt(now) || endTime.lte(startTime)) {
      throw new TimeError("PlatformVMAPI.buildAddValidatorTx -- startTime must be in the future and endTime must come after startTime")
    }

<<<<<<< HEAD
    const builtUnsignedTx:UnsignedTx = utxoset.buildAddValidatorTx(
=======
    const builtUnsignedTx: UnsignedTx = utxoset.buildAddValidatorTx(
>>>>>>> 09b48e57
      this.core.getNetworkID(),
      bintools.cb58Decode(this.blockchainID),
      avaxAssetID,
      to,
      from,
      change,
      NodeIDStringToBuffer(nodeID),
      startTime, endTime,
      stakeAmount,
      rewardLocktime,
      rewardThreshold,
      rewards,
      delegationFee,
      new BN(0),
      avaxAssetID,
      memo, asOf
    )

    if (! await this.checkGooseEgg(builtUnsignedTx)) {
      /* istanbul ignore next */
      throw new GooseEggCheckError("Failed Goose Egg Check")
    }

    return builtUnsignedTx
  }

  /**
    * Class representing an unsigned [[CreateSubnetTx]] transaction.
    *
    * @param utxoset A set of UTXOs that the transaction is built on
    * @param fromAddresses The addresses being used to send the funds from the UTXOs {@link https://github.com/feross/buffer|Buffer}
    * @param changeAddresses The addresses that can spend the change remaining from the spent UTXOs
    * @param subnetOwnerAddresses An array of addresses for owners of the new subnet
    * @param subnetOwnerThreshold A number indicating the amount of signatures required to add validators to a subnet
    * @param memo Optional contains arbitrary bytes, up to 256 bytes
    * @param asOf Optional. The timestamp to verify the transaction against as a {@link https://github.com/indutny/bn.js/|BN}
    *
    * @returns An unsigned transaction created from the passed in parameters.
    */
  buildCreateSubnetTx = async (
<<<<<<< HEAD
    utxoset:UTXOSet,
    fromAddresses:Array<string>,
    changeAddresses:Array<string>,
    subnetOwnerAddresses:Array<string>,
    subnetOwnerThreshold:number,
    memo:PayloadBase|Buffer = undefined,
    asOf:BN = UnixNow()
  ):Promise<UnsignedTx> => {
    const from:Array<Buffer> = this._cleanAddressArray(fromAddresses, 'buildCreateSubnetTx').map((a) => bintools.stringToAddress(a));
    const change:Array<Buffer> = this._cleanAddressArray(changeAddresses, 'buildCreateSubnetTx').map((a) => bintools.stringToAddress(a));
    const owners:Array<Buffer> = this._cleanAddressArray(subnetOwnerAddresses, 'buildCreateSubnetTx').map((a) => bintools.stringToAddress(a));

    if( memo instanceof PayloadBase) {
      memo = memo.getPayload();
=======
    utxoset: UTXOSet,
    fromAddresses: Array<string>,
    changeAddresses: Array<string>,
    subnetOwnerAddresses: Array<string>,
    subnetOwnerThreshold: number,
    memo: PayloadBase | Buffer = undefined,
    asOf: BN = UnixNow()
  ): Promise<UnsignedTx> => {
    const from: Array<Buffer> = this._cleanAddressArray(fromAddresses, 'buildCreateSubnetTx').map((a) => bintools.stringToAddress(a))
    const change: Array<Buffer> = this._cleanAddressArray(changeAddresses, 'buildCreateSubnetTx').map((a) => bintools.stringToAddress(a))
    const owners: Array<Buffer> = this._cleanAddressArray(subnetOwnerAddresses, 'buildCreateSubnetTx').map((a) => bintools.stringToAddress(a))

    if (memo instanceof PayloadBase) {
      memo = memo.getPayload()
>>>>>>> 09b48e57
    }

    const avaxAssetID: Buffer = await this.getAVAXAssetID()

<<<<<<< HEAD
    const builtUnsignedTx:UnsignedTx = utxoset.buildCreateSubnetTx(
=======
    const builtUnsignedTx: UnsignedTx = utxoset.buildCreateSubnetTx(
>>>>>>> 09b48e57
      this.core.getNetworkID(),
      bintools.cb58Decode(this.blockchainID),
      from,
      change,
      owners,
      subnetOwnerThreshold,
      this.getCreationTxFee(),
      avaxAssetID,
      memo, asOf
    )

    if (! await this.checkGooseEgg(builtUnsignedTx, this.getCreationTxFee())) {
      /* istanbul ignore next */
      throw new GooseEggCheckError("Failed Goose Egg Check")
    }

    return builtUnsignedTx
  }

  /**
   * @ignore
   */
  protected _cleanAddressArray(addresses: Array<string> | Array<Buffer>, caller: string): Array<string> {
    const addrs: Array<string> = []
    const chainid: string = this.getBlockchainAlias() ? this.getBlockchainAlias() : this.getBlockchainID()
    if (addresses && addresses.length > 0) {
      for (let i = 0; i < addresses.length; i++) {
        if (typeof addresses[i] === 'string') {
          if (typeof this.parseAddress(addresses[i] as string) === 'undefined') {
            /* istanbul ignore next */
            throw new AddressError("Error - Invalid address format")
          }
          addrs.push(addresses[i] as string)
        } else {
          addrs.push(bintools.addressToString(this.core.getHRP(), chainid, addresses[i] as Buffer))
        }
      }
    }
    return addrs
  }

  /**
   * This class should not be instantiated directly.
   * Instead use the [[Avalanche.addAPI]] method.
   *
   * @param core A reference to the Avalanche class
   * @param baseurl Defaults to the string "/ext/P" as the path to blockchain's baseurl
   */
<<<<<<< HEAD
  constructor(core:AvalancheCore, baseurl:string = '/ext/bc/P') {
    super(core, baseurl);
    this.blockchainID = PlatformChainID;
    const netid:number = core.getNetworkID();
=======
  constructor(core: AvalancheCore, baseurl: string = '/ext/bc/P') {
    super(core, baseurl)
    this.blockchainID = PlatformChainID
    const netid: number = core.getNetworkID()
>>>>>>> 09b48e57
    if (netid in Defaults.network && this.blockchainID in Defaults.network[netid]) {
      const { alias } = Defaults.network[netid][this.blockchainID]
      this.keychain = new KeyChain(this.core.getHRP(), alias)
    } else {
      this.keychain = new KeyChain(this.core.getHRP(), this.blockchainID)
    }
  }

  /**
   * @returns the UTXOs that were rewarded after the provided transaction's staking or delegation period ended.
   *
   * @returns the number fetched, an array of UTXOs and the encoding.
   */
  getRewardUTXOs = async (txID: string, encoding?: string): Promise<GetRewardUTXOsResponse> => {
    const params: GetRewardUTXOsParams = {
      txID,
      encoding
    }
    console.log(params)
    const response: RequestResponseData = await this.callMethod("platform.getRewardUTXOs", params)
    return response.data.result
  }
}<|MERGE_RESOLUTION|>--- conflicted
+++ resolved
@@ -2,23 +2,6 @@
  * @packageDocumentation
  * @module API-PlatformVM
  */
-<<<<<<< HEAD
-import { Buffer } from 'buffer/';
-import BN from 'bn.js';
-import AvalancheCore from '../../avalanche';
-import { JRPCAPI } from '../../common/jrpcapi';
-import { RequestResponseData } from '../../common/apibase';
-import BinTools from '../../utils/bintools';
-import { KeyChain } from './keychain';
-import { Defaults, PlatformChainID, ONEAVAX } from '../../utils/constants';
-import { PlatformVMConstants } from './constants';
-import { UnsignedTx, Tx } from './tx';
-import { PayloadBase } from '../../utils/payload';
-import { UnixNow, NodeIDStringToBuffer } from '../../utils/helperfunctions';
-import { UTXOSet } from '../platformvm/utxos';
-import { PersistanceOptions } from '../../utils/persistenceoptions';
-import { GetStakeParams, GetStakeResponse } from 'src/common'
-=======
 import { Buffer } from 'buffer/'
 import BN from 'bn.js'
 import AvalancheCore from '../../avalanche'
@@ -43,7 +26,7 @@
   DelegationFeeError
 } from '../../utils/errors'
 import { GetRewardUTXOsParams, GetRewardUTXOsResponse } from 'src/common'
->>>>>>> 09b48e57
+import { GetStakeParams, GetStakeResponse } from 'src/common'
 
 /**
  * @ignore
@@ -94,11 +77,7 @@
         return undefined
       }
     }
-<<<<<<< HEAD
-    return this.blockchainAlias;
-=======
     return this.blockchainAlias
->>>>>>> 09b48e57
   };
 
   /**
@@ -316,19 +295,11 @@
     subnetID: Buffer | string = undefined,
     vmID: string,
     fxIDs: Array<number>,
-<<<<<<< HEAD
-    name:string,
-    genesis:string,
-    )
-  :Promise<string> => {
-    const params:any = {
-=======
     name: string,
     genesis: string,
   )
     : Promise<string> => {
     const params: any = {
->>>>>>> 09b48e57
       username,
       password,
       fxIDs,
@@ -617,15 +588,9 @@
    */
   createSubnet = async (
     username: string,
-<<<<<<< HEAD
-    password:string,
-    controlKeys:Array<string>,
-    threshold:number
-=======
     password: string,
     controlKeys: Array<string>,
     threshold: number
->>>>>>> 09b48e57
   )
     : Promise<string> => {
     const params: any = {
@@ -824,7 +789,6 @@
   /**
    * Gets the total amount staked for an array of addresses.
    */
-<<<<<<< HEAD
   getStake = async (addresses:string[]): Promise<GetStakeResponse> => {
     const params: GetStakeParams = {
       addresses
@@ -834,14 +798,6 @@
       staked: new BN(response.data.result.staked, 10),
       stakedOuts: response.data.result.stakedOuts
     }
-=======
-  getStake = async (addresses: Array<string>): Promise<BN> => {
-    const params: any = {
-      addresses
-    }
-    return this.callMethod('platform.getStake', params)
-      .then((response: RequestResponseData) => new BN(response.data.result.staked, 10))
->>>>>>> 09b48e57
   }
 
   /**
@@ -956,13 +912,8 @@
     endIndex: { address: string, utxo: string }
   }> => {
 
-<<<<<<< HEAD
-    if(typeof addresses === "string") {
-      addresses = [addresses];
-=======
     if (typeof addresses === "string") {
       addresses = [addresses]
->>>>>>> 09b48e57
     }
 
     const params: any = {
@@ -1023,27 +974,6 @@
    * This helper exists because the endpoint API should be the primary point of entry for most functionality.
    */
   buildImportTx = async (
-<<<<<<< HEAD
-    utxoset:UTXOSet,
-    ownerAddresses:Array<string>,
-    sourceChain:Buffer | string,
-    toAddresses:Array<string>,
-    fromAddresses:Array<string>,
-    changeAddresses:Array<string> = undefined,
-    memo:PayloadBase|Buffer = undefined,
-    asOf:BN = UnixNow(),
-    locktime:BN = new BN(0),
-    threshold:number = 1
-  ):Promise<UnsignedTx> => {
-    const to:Array<Buffer> = this._cleanAddressArray(toAddresses, 'buildBaseTx').map((a) => bintools.stringToAddress(a));
-    const from:Array<Buffer> = this._cleanAddressArray(fromAddresses, 'buildBaseTx').map((a) => bintools.stringToAddress(a));
-    const change:Array<Buffer> = this._cleanAddressArray(changeAddresses, 'buildBaseTx').map((a) => bintools.stringToAddress(a));
-
-    let srcChain:string = undefined;
-
-    if(typeof sourceChain === "undefined") {
-      throw new Error("Error - PlatformVMAPI.buildImportTx: Source ChainID is undefined.");
-=======
     utxoset: UTXOSet,
     ownerAddresses: Array<string>,
     sourceChain: Buffer | string,
@@ -1063,7 +993,6 @@
 
     if (typeof sourceChain === "undefined") {
       throw new ChainIdError("Error - PlatformVMAPI.buildImportTx: Source ChainID is undefined.")
->>>>>>> 09b48e57
     } else if (typeof sourceChain === "string") {
       srcChain = sourceChain
       sourceChain = bintools.cb58Decode(sourceChain)
@@ -1080,11 +1009,7 @@
 
     const atomics = atomicUTXOs.getAllUTXOs()
 
-<<<<<<< HEAD
-    const builtUnsignedTx:UnsignedTx = utxoset.buildImportTx(
-=======
     const builtUnsignedTx: UnsignedTx = utxoset.buildImportTx(
->>>>>>> 09b48e57
       this.core.getNetworkID(),
       bintools.cb58Decode(this.blockchainID),
       to,
@@ -1123,21 +1048,6 @@
    * @returns An unsigned transaction ([[UnsignedTx]]) which contains an [[ExportTx]].
    */
   buildExportTx = async (
-<<<<<<< HEAD
-    utxoset:UTXOSet,
-    amount:BN,
-    destinationChain:Buffer | string,
-    toAddresses:Array<string>,
-    fromAddresses:Array<string>,
-    changeAddresses:Array<string> = undefined,
-    memo:PayloadBase|Buffer = undefined,
-    asOf:BN = UnixNow(),
-    locktime:BN = new BN(0),
-    threshold:number = 1
-  ):Promise<UnsignedTx> => {
-
-    let prefixes:object = {};
-=======
     utxoset: UTXOSet,
     amount: BN,
     destinationChain: Buffer | string,
@@ -1151,7 +1061,6 @@
   ): Promise<UnsignedTx> => {
 
     let prefixes: object = {}
->>>>>>> 09b48e57
     toAddresses.map((a) => {
       prefixes[a.split("-")[0]] = true
     })
@@ -1187,11 +1096,7 @@
 
     const avaxAssetID: Buffer = await this.getAVAXAssetID()
 
-<<<<<<< HEAD
-    const builtUnsignedTx:UnsignedTx = utxoset.buildExportTx(
-=======
     const builtUnsignedTx: UnsignedTx = utxoset.buildExportTx(
->>>>>>> 09b48e57
       this.core.getNetworkID(),
       bintools.cb58Decode(this.blockchainID),
       amount,
@@ -1300,29 +1205,6 @@
   * @returns An unsigned transaction created from the passed in parameters.
   */
   buildAddDelegatorTx = async (
-<<<<<<< HEAD
-    utxoset:UTXOSet,
-    toAddresses:Array<string>,
-    fromAddresses:Array<string>,
-    changeAddresses:Array<string>,
-    nodeID:string,
-    startTime:BN,
-    endTime:BN,
-    stakeAmount:BN,
-    rewardAddresses:Array<string>,
-    rewardLocktime:BN = new BN(0),
-    rewardThreshold:number = 1,
-    memo:PayloadBase|Buffer = undefined,
-    asOf:BN = UnixNow()
-  ):Promise<UnsignedTx> => {
-    const to:Array<Buffer> = this._cleanAddressArray(toAddresses, 'buildAddDelegatorTx').map((a) => bintools.stringToAddress(a));
-    const from:Array<Buffer> = this._cleanAddressArray(fromAddresses, 'buildAddDelegatorTx').map((a) => bintools.stringToAddress(a));
-    const change:Array<Buffer> = this._cleanAddressArray(changeAddresses, 'buildAddDelegatorTx').map((a) => bintools.stringToAddress(a));
-    const rewards:Array<Buffer> = this._cleanAddressArray(rewardAddresses, 'buildAddValidatorTx').map((a) => bintools.stringToAddress(a));
-
-    if( memo instanceof PayloadBase) {
-      memo = memo.getPayload();
-=======
     utxoset: UTXOSet,
     toAddresses: Array<string>,
     fromAddresses: Array<string>,
@@ -1344,7 +1226,6 @@
 
     if (memo instanceof PayloadBase) {
       memo = memo.getPayload()
->>>>>>> 09b48e57
     }
 
     const minStake: BN = (await this.getMinStake())["minDelegatorStake"]
@@ -1352,24 +1233,14 @@
       throw new StakeError("PlatformVMAPI.buildAddDelegatorTx -- stake amount must be at least " + minStake.toString(10))
     }
 
-<<<<<<< HEAD
-    const avaxAssetID:Buffer = await this.getAVAXAssetID();
-
-    const now:BN = UnixNow();
-=======
     const avaxAssetID: Buffer = await this.getAVAXAssetID()
 
     const now: BN = UnixNow()
->>>>>>> 09b48e57
     if (startTime.lt(now) || endTime.lte(startTime)) {
       throw new TimeError("PlatformVMAPI.buildAddDelegatorTx -- startTime must be in the future and endTime must come after startTime")
     }
 
-<<<<<<< HEAD
-    const builtUnsignedTx:UnsignedTx = utxoset.buildAddDelegatorTx(
-=======
     const builtUnsignedTx: UnsignedTx = utxoset.buildAddDelegatorTx(
->>>>>>> 09b48e57
       this.core.getNetworkID(),
       bintools.cb58Decode(this.blockchainID),
       avaxAssetID,
@@ -1418,30 +1289,6 @@
   * @returns An unsigned transaction created from the passed in parameters.
   */
   buildAddValidatorTx = async (
-<<<<<<< HEAD
-    utxoset:UTXOSet,
-    toAddresses:Array<string>,
-    fromAddresses:Array<string>,
-    changeAddresses:Array<string>,
-    nodeID:string,
-    startTime:BN,
-    endTime:BN,
-    stakeAmount:BN,
-    rewardAddresses:Array<string>,
-    delegationFee:number,
-    rewardLocktime:BN = new BN(0),
-    rewardThreshold:number = 1,
-    memo:PayloadBase|Buffer = undefined,
-    asOf:BN = UnixNow()
-  ):Promise<UnsignedTx> => {
-    const to:Array<Buffer> = this._cleanAddressArray(toAddresses, 'buildAddValidatorTx').map((a) => bintools.stringToAddress(a));
-    const from:Array<Buffer> = this._cleanAddressArray(fromAddresses, 'buildAddValidatorTx').map((a) => bintools.stringToAddress(a));
-    const change:Array<Buffer> = this._cleanAddressArray(changeAddresses, 'buildAddValidatorTx').map((a) => bintools.stringToAddress(a));
-    const rewards:Array<Buffer> = this._cleanAddressArray(rewardAddresses, 'buildAddValidatorTx').map((a) => bintools.stringToAddress(a));
-
-    if( memo instanceof PayloadBase) {
-      memo = memo.getPayload();
-=======
     utxoset: UTXOSet,
     toAddresses: Array<string>,
     fromAddresses: Array<string>,
@@ -1464,7 +1311,6 @@
 
     if (memo instanceof PayloadBase) {
       memo = memo.getPayload()
->>>>>>> 09b48e57
     }
 
     const minStake: BN = (await this.getMinStake())["minValidatorStake"]
@@ -1476,24 +1322,14 @@
       throw new DelegationFeeError("PlatformVMAPI.buildAddValidatorTx -- delegationFee must be a number between 0 and 100")
     }
 
-<<<<<<< HEAD
-    const avaxAssetID:Buffer = await this.getAVAXAssetID();
-
-    const now:BN = UnixNow();
-=======
     const avaxAssetID: Buffer = await this.getAVAXAssetID()
 
     const now: BN = UnixNow()
->>>>>>> 09b48e57
     if (startTime.lt(now) || endTime.lte(startTime)) {
       throw new TimeError("PlatformVMAPI.buildAddValidatorTx -- startTime must be in the future and endTime must come after startTime")
     }
 
-<<<<<<< HEAD
-    const builtUnsignedTx:UnsignedTx = utxoset.buildAddValidatorTx(
-=======
     const builtUnsignedTx: UnsignedTx = utxoset.buildAddValidatorTx(
->>>>>>> 09b48e57
       this.core.getNetworkID(),
       bintools.cb58Decode(this.blockchainID),
       avaxAssetID,
@@ -1534,22 +1370,6 @@
     * @returns An unsigned transaction created from the passed in parameters.
     */
   buildCreateSubnetTx = async (
-<<<<<<< HEAD
-    utxoset:UTXOSet,
-    fromAddresses:Array<string>,
-    changeAddresses:Array<string>,
-    subnetOwnerAddresses:Array<string>,
-    subnetOwnerThreshold:number,
-    memo:PayloadBase|Buffer = undefined,
-    asOf:BN = UnixNow()
-  ):Promise<UnsignedTx> => {
-    const from:Array<Buffer> = this._cleanAddressArray(fromAddresses, 'buildCreateSubnetTx').map((a) => bintools.stringToAddress(a));
-    const change:Array<Buffer> = this._cleanAddressArray(changeAddresses, 'buildCreateSubnetTx').map((a) => bintools.stringToAddress(a));
-    const owners:Array<Buffer> = this._cleanAddressArray(subnetOwnerAddresses, 'buildCreateSubnetTx').map((a) => bintools.stringToAddress(a));
-
-    if( memo instanceof PayloadBase) {
-      memo = memo.getPayload();
-=======
     utxoset: UTXOSet,
     fromAddresses: Array<string>,
     changeAddresses: Array<string>,
@@ -1564,16 +1384,11 @@
 
     if (memo instanceof PayloadBase) {
       memo = memo.getPayload()
->>>>>>> 09b48e57
     }
 
     const avaxAssetID: Buffer = await this.getAVAXAssetID()
 
-<<<<<<< HEAD
-    const builtUnsignedTx:UnsignedTx = utxoset.buildCreateSubnetTx(
-=======
     const builtUnsignedTx: UnsignedTx = utxoset.buildCreateSubnetTx(
->>>>>>> 09b48e57
       this.core.getNetworkID(),
       bintools.cb58Decode(this.blockchainID),
       from,
@@ -1622,17 +1437,10 @@
    * @param core A reference to the Avalanche class
    * @param baseurl Defaults to the string "/ext/P" as the path to blockchain's baseurl
    */
-<<<<<<< HEAD
-  constructor(core:AvalancheCore, baseurl:string = '/ext/bc/P') {
-    super(core, baseurl);
-    this.blockchainID = PlatformChainID;
-    const netid:number = core.getNetworkID();
-=======
   constructor(core: AvalancheCore, baseurl: string = '/ext/bc/P') {
     super(core, baseurl)
     this.blockchainID = PlatformChainID
     const netid: number = core.getNetworkID()
->>>>>>> 09b48e57
     if (netid in Defaults.network && this.blockchainID in Defaults.network[netid]) {
       const { alias } = Defaults.network[netid][this.blockchainID]
       this.keychain = new KeyChain(this.core.getHRP(), alias)
