/**
 * @packageDocumentation
 * @module PlatformVM-Interfaces
 */

import BN from "bn.js"
import { TransferableOutput } from "."

export interface GetStakeParams {
  addresses: string[]
  encoding: string
}

export interface GetStakeResponse {
  staked: BN
  stakedOutputs: TransferableOutput[]
}

export interface GetRewardUTXOsParams {
  txID: string
  encoding: string
}

export interface GetRewardUTXOsResponse {
  numFetched: number
  utxos: string[]
  encoding: string
}

<<<<<<< HEAD
export interface CurrentValidatorsResponse {
  validators: ValidatorInterface[]
}

export interface ValidatorInterface {
  txID: string
  startTime: string
  endTime: string
  stakeAmount: string
  nodeID: string
  rewardOwner: RewardOwnerInterface
  potentialReward: string
  delegationFee: string
  uptime: string
  connected: boolean
  delegators: DelegatorInterface[]
}

export interface DelegatorInterface {
  txID: string
  startTime: string
  endTime: string
  stakeAmount: string
  nodeID: string
  rewardOwner: RewardOwnerInterface
  potentialReward: string
}

export interface RewardOwnerInterface {
  locktime: string
  threshold: string
  addresses: string[]
=======
export interface GetValidatorsAtParams {
  height: number
  subnetID?: string
}

export interface GetValidatorsAtResponse {
  validators: object
>>>>>>> fcb45d45
}<|MERGE_RESOLUTION|>--- conflicted
+++ resolved
@@ -27,7 +27,7 @@
   encoding: string
 }
 
-<<<<<<< HEAD
+
 export interface CurrentValidatorsResponse {
   validators: ValidatorInterface[]
 }
@@ -60,7 +60,8 @@
   locktime: string
   threshold: string
   addresses: string[]
-=======
+}
+
 export interface GetValidatorsAtParams {
   height: number
   subnetID?: string
@@ -68,5 +69,5 @@
 
 export interface GetValidatorsAtResponse {
   validators: object
->>>>>>> fcb45d45
+  
 }