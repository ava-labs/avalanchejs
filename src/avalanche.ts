--- conflicted
+++ resolved
@@ -36,15 +36,7 @@
    * @param protocol The protocol string to use before a "://" in a request,
    * ex: "http", "https", "git", "ws", etc. Defaults to https
    */
-<<<<<<< HEAD
-  setAddress = (
-    host: string = "api.avax.network",
-    port: number = 443,
-    protocol: string = "https"
-  ) => {
-=======
   setAddress = (host: string, port: number, protocol: string = "http") => {
->>>>>>> a002b97b
     this.host = host
     this.port = port
     this.protocol = protocol
@@ -429,15 +421,7 @@
    * @param port The port to resolve to reach the Avalanche Client APIs
    * @param protocol The protocol string to use before a "://" in a request, ex: "http", "https", "git", "ws", etc ...
    */
-<<<<<<< HEAD
-  constructor(
-    host: string = "api.avax.network",
-    port: number = 443,
-    protocol: string = "https"
-  ) {
-=======
   constructor(host: string, port: number, protocol: string = "http") {
->>>>>>> a002b97b
     this.setAddress(host, port, protocol)
   }
 }