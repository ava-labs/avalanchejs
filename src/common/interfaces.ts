--- conflicted
+++ resolved
@@ -118,7 +118,6 @@
   encoding: string
 }
 
-<<<<<<< HEAD
 export interface WordLists {
   czech: string[]
   chinese_simplified: string[]
@@ -132,8 +131,7 @@
   portuguese: string[]
   english: string[]
   EN: string[]
-=======
+}
 export interface GetAtomicTxStatusParams {
   txID: string
->>>>>>> d9e11256
 }