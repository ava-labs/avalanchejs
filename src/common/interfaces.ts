/**
 * @packageDocumentation
 * @module Common-Interfaces
 */

<<<<<<< HEAD
import { Buffer } from 'buffer/';
import { BN } from 'src'
=======
import { Buffer } from 'buffer/'
>>>>>>> 09b48e57

export interface Index {
  address: string
  utxo: string
}

export interface UTXOResponse {
  numFetched: number
  utxos: any
  endIndex: Index
}

export interface Asset {
  name: string
  symbol: string
  assetID: Buffer
  denomination: number
}

<<<<<<< HEAD
export interface StakedOuts {
  nodeID: string
  stakedUntil: string
  stakeOnlyUntil: string
  owners: string[]
  threshold: string
  amount: string
}

export interface GetStakeParams {
  addresses: string[]
}

export interface GetStakeResponse {
  staked: BN
  stakedOuts: null | StakedOuts[]
=======
export interface BaseIndexParams {
  encoding: string
}

export interface BaseIndexResponse {
  id: string
  bytes: string
  timestamp: string
  encoding: string
  index: string
}

export interface GetLastAcceptedParams extends BaseIndexParams { }

export interface GetLastAcceptedResponse extends BaseIndexResponse { }

export interface GetContainerByIndexParams extends BaseIndexParams {
  index: string
}

export interface GetContainerByIndexResponse extends BaseIndexResponse { }

export interface GetContainerByIDParams extends BaseIndexParams {
  containerID: string
}

export interface GetContainerByIDResponse extends BaseIndexResponse { }

export interface GetContainerRangeParams extends BaseIndexParams {
  startIndex: number,
  numToFetch: number
}

export interface GetContainerRangeResponse extends BaseIndexResponse { }

export interface GetIndexParams extends BaseIndexParams {
  containerID: string
}

export interface GetIsAcceptedParams extends BaseIndexParams {
  containerID: string
}

export interface GetBlockchainIDParams {
  alias: string
}

export interface IsBootstrappedParams {
  chain: string
}

export interface PeersParams {
  nodeIDs: string[]
}

export interface PeersResponse {
  ip: string
  publicIP: string
  nodeID: string
  version: string
  lastSent: string
  lastReceived: string
}

export interface GetRewardUTXOsParams {
  txID: string
  encoding: string
}

export interface GetRewardUTXOsResponse {
  numFetched: number
  utxos: string[]
  encoding: string
>>>>>>> 09b48e57
}<|MERGE_RESOLUTION|>--- conflicted
+++ resolved
@@ -3,12 +3,8 @@
  * @module Common-Interfaces
  */
 
-<<<<<<< HEAD
 import { Buffer } from 'buffer/';
 import { BN } from 'src'
-=======
-import { Buffer } from 'buffer/'
->>>>>>> 09b48e57
 
 export interface Index {
   address: string
@@ -28,7 +24,6 @@
   denomination: number
 }
 
-<<<<<<< HEAD
 export interface StakedOuts {
   nodeID: string
   stakedUntil: string
@@ -45,7 +40,7 @@
 export interface GetStakeResponse {
   staked: BN
   stakedOuts: null | StakedOuts[]
-=======
+}
 export interface BaseIndexParams {
   encoding: string
 }
@@ -119,5 +114,4 @@
   numFetched: number
   utxos: string[]
   encoding: string
->>>>>>> 09b48e57
 }