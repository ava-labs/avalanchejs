--- conflicted
+++ resolved
@@ -6,11 +6,7 @@
 import { Buffer } from "buffer/"
 import BN from "bn.js"
 import { TransferableOutput } from "../apis/platformvm"
-<<<<<<< HEAD
 import { SerializedEncoding } from "../utils"
-=======
-import { SerializedEncoding } from "src/utils"
->>>>>>> e1b82493
 
 export interface Index {
   address: string
