import { hexToBuffer } from '../utils';
import {
  getPublicKey,
  publicKeyBytesToAddress,
  publicKeyToEthAddress,
} from '../crypto/secp256k1';
<<<<<<< HEAD
=======
import { hexToBuffer } from '../utils';
>>>>>>> 39563e45

export const testPrivateKey1 = hexToBuffer(
  '9c0523e7611e62f5dca291ad335e950db076c5ee31c4107355abde0d357bbd29',
);
export const testPublicKey1 = getPublicKey(testPrivateKey1);
export const testAddress1 = publicKeyBytesToAddress(testPublicKey1);
export const testEthAddress1 = publicKeyToEthAddress(testPublicKey1);

export const testPrivateKey2 = hexToBuffer(
  'd11e7aa633eb15682bc2456d399c2a9861c82e0a308dbfd4d3a51ffa972f2b62',
);
export const testPublicKey2 = getPublicKey(testPrivateKey2);
export const testAddress2 = publicKeyBytesToAddress(testPublicKey2);
export const testEthAddress2 = publicKeyToEthAddress(testPublicKey2);<|MERGE_RESOLUTION|>--- conflicted
+++ resolved
@@ -1,13 +1,9 @@
-import { hexToBuffer } from '../utils';
 import {
   getPublicKey,
   publicKeyBytesToAddress,
   publicKeyToEthAddress,
 } from '../crypto/secp256k1';
-<<<<<<< HEAD
-=======
 import { hexToBuffer } from '../utils';
->>>>>>> 39563e45
 
 export const testPrivateKey1 = hexToBuffer(
   '9c0523e7611e62f5dca291ad335e950db076c5ee31c4107355abde0d357bbd29',
