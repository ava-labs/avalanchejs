import { jest } from '@jest/globals';

import { UnsignedTx } from '../vms';
import { BaseTx as AvaxBaseTx, TransferableInput } from '../serializable/avax';
import { bigIntPr, bytes, int } from '../fixtures/primitives';
import { id } from '../fixtures/common';
import { BaseTx } from '../serializable/avm';
import { transferableOutput, utxoId } from '../fixtures/avax';
import { Input, TransferInput } from '../serializable/fxs/secp256k1';
import { AddressMaps, AddressMap, hexToBuffer } from '../utils';
<<<<<<< HEAD
import { getPublicKey } from '../crypto/secp256k1';
=======
>>>>>>> 39563e45
import { Address } from '../serializable/fxs/common';
import {
  testAddress1,
  testAddress2,
  testPrivateKey1,
  testPrivateKey2,
  testPublicKey1,
  testPublicKey2,
} from '../fixtures/vms';
import { addTxSignatures } from './addTxSignatures';
import { getPublicKey } from '../crypto/secp256k1';

describe('addTxSignatures', () => {
  beforeEach(() => {
    jest.clearAllMocks();
  });

  it('adds the signatures correctly', async () => {
    const hasPubkeySpy = jest.spyOn(UnsignedTx.prototype, 'hasPubkey');
    const addSignatureSpy = jest.spyOn(UnsignedTx.prototype, 'addSignature');
    const unknownPrivateKey = hexToBuffer(
      '1d4ff8f6582d995354f5c03a28a043d22aa1bb6aa15879a632134aaf1f225cf4',
    );
    const unknownPublicKey = getPublicKey(unknownPrivateKey);

    const unsignedTx = new UnsignedTx(
      new BaseTx(
        new AvaxBaseTx(
          int(),
          id(),
          [transferableOutput()],
          [
            new TransferableInput(
              utxoId(),
              id(),
              new TransferInput(bigIntPr(), Input.fromNative([0])),
            ),
            new TransferableInput(
              utxoId(),
              id(),
              new TransferInput(bigIntPr(), Input.fromNative([0, 1])),
            ),
          ],
          bytes(),
        ),
      ),
      [],
      new AddressMaps([
        new AddressMap([[new Address(testAddress1), 0]]),
        new AddressMap([
          [new Address(testAddress2), 0],
          [new Address(testAddress1), 1],
        ]),
      ]),
    );

    await addTxSignatures({
      unsignedTx,
      privateKeys: [testPrivateKey1, testPrivateKey2, unknownPrivateKey],
    });

    expect(hasPubkeySpy).toHaveBeenCalledTimes(3);
    expect(hasPubkeySpy).toHaveBeenNthCalledWith(1, testPublicKey1);
    expect(hasPubkeySpy).toHaveBeenNthCalledWith(2, testPublicKey2);
    expect(hasPubkeySpy).toHaveBeenNthCalledWith(3, unknownPublicKey);

    expect(addSignatureSpy).toHaveBeenCalledTimes(2);
    expect(addSignatureSpy).toHaveBeenCalledWith(
      hexToBuffer(
        '0x7b3da43d8e4103d1078061872075cbcbb5de0108f3d897752c894757cf0e9c4113949ca2a5568483763e1fa0e74b4f4dd9b2a6e40909d0729f87c7dddfc1e70601',
      ),
    );
    expect(addSignatureSpy).toHaveBeenCalledWith(
      hexToBuffer(
        '0x04e2072e34fd5d7cc729afb8bfe7c5865754c3c448b9b3247b16cabbf06378393edf405274048bef74c02862ae032c0b86dda7c28bebf63f4d1de4f517bd710500',
      ),
    );

    expect(unsignedTx.hasAllSignatures()).toBe(true);
  });
});<|MERGE_RESOLUTION|>--- conflicted
+++ resolved
@@ -8,10 +8,6 @@
 import { transferableOutput, utxoId } from '../fixtures/avax';
 import { Input, TransferInput } from '../serializable/fxs/secp256k1';
 import { AddressMaps, AddressMap, hexToBuffer } from '../utils';
-<<<<<<< HEAD
-import { getPublicKey } from '../crypto/secp256k1';
-=======
->>>>>>> 39563e45
 import { Address } from '../serializable/fxs/common';
 import {
   testAddress1,
