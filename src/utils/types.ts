--- conflicted
+++ resolved
@@ -353,7 +353,6 @@
 }
 
 /**
-<<<<<<< HEAD
  * Class for representing a threshold and set of minting addresses in Avalanche. 
  * 
  * @typeparam MinterSet including a threshold and array of addresses
@@ -401,9 +400,6 @@
 
 /**
  * Class for representing a private and public keypair in Avalanche. 
-=======
- * Class for representing a private and public keypair in Avalanche.
->>>>>>> e3d4d2c1
  * All APIs that need key pairs should extend on this class.
  */
 export class KeyPair {
@@ -729,17 +725,10 @@
   constructor() {}
 }
 
-<<<<<<< HEAD
-let n2_avm:object = {
-    "blockchainID": "2NyJW9NB9eJ2prZEPR96E77fb9HRg1fJjnqfMmZwuM36Hy89K3",
-    "alias": "X",
-    "vm": "avm"
-=======
 const n2Avm:object = {
   blockchainID: '4ktRjsAKxgMr2aEzv9SWmrU7Xk5FniHUrVCX4P1TZSfTLZWFM',
   alias: 'X',
   vm: 'avm',
->>>>>>> e3d4d2c1
 };
 
 const n2Platform:object = {
@@ -780,44 +769,6 @@
 n12345Contracts.blockchainID = 'tZGm6RCkeGpVETUTp11DW3UYFZmm69zfqxchpHrSF7wgy8rmw';
 
 export class Defaults {
-<<<<<<< HEAD
-    static network = {
-        "1": {}, //update before mainnet
-        "2": {
-            "avm": n2_avm,
-            "X": n2_avm,
-            "2NyJW9NB9eJ2prZEPR96E77fb9HRg1fJjnqfMmZwuM36Hy89K3": n2_avm,
-            "platform": n2_platform,
-            "P": n2_platform,
-            "11111111111111111111111111111111LpoYY": n2_platform,
-            "contracts": n2_contracts,
-            "C": n2_contracts,
-            "2mUYSXfLrDtigwbzj1LxKVsHwELghc5sisoXrzJwLqAAQHF4i": n2_contracts
-        },
-        "3": {
-            "avm": n3_avm,
-            "X": n3_avm,
-            "rrEWX7gc7D9mwcdrdBxBTdqh1a7WDVsMuadhTZgyXfFcRz45L": n3_avm,
-            "platform": n3_platform,
-            "P": n3_platform,
-            "11111111111111111111111111111111LpoYY": n3_platform,
-            "contracts": n3_contracts,
-            "C": n3_contracts,
-            "zJytnh96Pc8rM337bBrtMvJDbEdDNjcXG3WkTNCiLp18ergm9": n3_contracts
-        },
-        "12345": {
-            "avm": n12345_avm,
-            "X": n12345_avm,
-            "4R5p2RXDGLqaifZE4hHWH9owe34pfoBULn1DrQTWivjg8o4aH": n12345_avm,
-            "platform": n12345_platform,
-            "P": n12345_platform,
-            "11111111111111111111111111111111LpoYY": n12345_platform,
-            "contracts": n12345_contracts,
-            "C": n12345_contracts,
-            "tZGm6RCkeGpVETUTp11DW3UYFZmm69zfqxchpHrSF7wgy8rmw": n12345_contracts
-        }
-    };
-=======
   static network = {
     1: {}, // update before mainnet
     2: {
@@ -854,5 +805,4 @@
       tZGm6RCkeGpVETUTp11DW3UYFZmm69zfqxchpHrSF7wgy8rmw: n12345Contracts,
     },
   };
->>>>>>> e3d4d2c1
 }