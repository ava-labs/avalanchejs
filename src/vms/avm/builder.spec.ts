import type { BaseTx } from 'src/serializable/avm/baseTx';
import { testContext } from '../../fixtures/context';
import {
  testAvaxAssetID,
  testOwnerXAddress,
  testUtxos,
} from '../../fixtures/transactions';
import {
  TransferableInput,
  TransferableOutput,
  UTXOID,
} from '../../serializable/avax';
import { Utxo } from '../../serializable/avax/utxo';
import type { ExportTx, ImportTx } from '../../serializable/avm';
import { Id } from '../../serializable/fxs/common';
import {
  Input,
  OutputOwners,
  TransferInput,
  TransferOutput,
} from '../../serializable/fxs/secp256k1';
import { BigIntPr, Int } from '../../serializable/primitives';
import { hexToBuffer } from '../../utils';
import { newExportTx, newImportTx } from '../pvm';
import { newBaseTx } from './builder';

describe('AVMBuilder', () => {
  let utxos: Utxo[];
  beforeEach(() => {
    utxos = testUtxos();
  });
  it('importTx', async () => {
    const toAddress = hexToBuffer('0x5432112345123451234512');
    const tx = newImportTx(
      testContext,
      testContext.cBlockchainID,
      utxos,
      [toAddress],
      [testOwnerXAddress.toBytes()],
    );

    const importTx = tx.getTx() as ImportTx;

    expect(importTx.ins).toHaveLength(1);
    expect(importTx.ins[0].assetId).toEqual(testAvaxAssetID);
    expect(Number(importTx.ins[0].amount())).toEqual(50 * 1e9);
    expect(importTx.ins[0].utxoID.ID()).toEqual(utxos[2].ID());
  });

  it('importTx Low amt', async () => {
    const toAddress = hexToBuffer('0x5432112345123451234512');
    utxos[2] = new Utxo(
      new UTXOID(Id.fromHex('0x1234512345123451234516'), new Int(0)),
      testAvaxAssetID,
      new TransferOutput(
        new BigIntPr(BigInt(50 * 1e5)),
        OutputOwners.fromNative([testOwnerXAddress.toBytes()]),
      ),
    );

    const tx = newImportTx(
      testContext,
      testContext.cBlockchainID,
      utxos,
      [toAddress],
      [testOwnerXAddress.toBytes()],
    );

    const importTx = tx.getTx() as ImportTx;

    expect(importTx.ins).toHaveLength(1);
    expect(importTx.ins[0].assetId).toEqual(testAvaxAssetID);
    expect(Number(importTx.ins[0].amount())).toEqual(50 * 1e5);
    expect((importTx.baseTx.outputs as TransferableOutput[])[0].amount()).toBe(
      BigInt(40 * 1e5),
    );
    expect(importTx.ins[0].utxoID.ID()).toEqual(utxos[2].ID());
  });

  it('importTx no utxos available', async () => {
    const toAddress = hexToBuffer('0x5432112345123451234512');
    utxos.pop();

    expect(() =>
      newImportTx(
        testContext,
        testContext.cBlockchainID,
        utxos,
        [toAddress],
        [testOwnerXAddress.toBytes()],
      ),
    ).toThrow();
  });

  it('exportTx', () => {
    const toAddress = hexToBuffer('0x5432112345123451234512');
    const tnsOut = TransferableOutput.fromNative(
      testAvaxAssetID.toString(),
      BigInt(5 * 1e9),
      [toAddress],
    );
    const tx = newExportTx(
      testContext,
      testContext.cBlockchainID,
      [testOwnerXAddress.toBytes()],
      utxos,
      [tnsOut],
    );
    const exportTx = tx.getTx() as ExportTx;
    expect(exportTx.outs as TransferableOutput[]).toEqual([tnsOut]);
    expect(exportTx.baseTx.inputs as TransferableInput[]).toEqual([
      new TransferableInput(
        utxos[2].utxoId,
        testAvaxAssetID,
        new TransferInput(
          new BigIntPr(BigInt(50 * 1e9)),
          Input.fromNative([0]),
        ),
      ),
    ]);

    expect(exportTx.baseTx.outputs as TransferableOutput[]).toEqual([
      new TransferableOutput(
        testAvaxAssetID,
        new TransferOutput(
          new BigIntPr(44999000000n),
          OutputOwners.fromNative([testOwnerXAddress.toBytes()]),
        ),
      ),
    ]);
  });

  it('exportTx', () => {
    const toAddress = hexToBuffer('0x5432112345123451234512');
    const tnsOut = TransferableOutput.fromNative(
      testAvaxAssetID.toString(),
      BigInt(5 * 1e9),
      [toAddress],
    );
    utxos.pop();
    expect(() =>
      newExportTx(
        testContext,
        testContext.cBlockchainID,
        [testOwnerXAddress.toBytes()],
        utxos,
        [tnsOut],
      ),
    ).toThrow();
  });

  it('baseTx', () => {
    const toAddress = hexToBuffer('0x5432112345123451234512');
    const tnsOut = TransferableOutput.fromNative(
      testAvaxAssetID.toString(),
      BigInt(1 * 1e9),
      [toAddress],
    );
<<<<<<< HEAD
    const tx = newBaseTx(testContext, [testOwnerAddress.toBytes()], utxos, [
=======
    const tx = newBaseTx(testContext, [testOwnerXAddress.toBytes()], utxos, [
>>>>>>> aba57790
      tnsOut,
    ]);
    const {
      baseTx: { inputs, outputs },
    } = tx.getTx() as BaseTx;

    expect(outputs as TransferableOutput[]).toEqual([
      tnsOut,
      new TransferableOutput(
        testAvaxAssetID,
        new TransferOutput(
          new BigIntPr(48999000000n), // input - amount sent - fee
<<<<<<< HEAD
          OutputOwners.fromNative([testOwnerAddress.toBytes()]),
=======
          OutputOwners.fromNative([testOwnerXAddress.toBytes()]),
>>>>>>> aba57790
        ),
      ),
    ]);

    expect(inputs as TransferableInput[]).toEqual([
      new TransferableInput(
        utxos[2].utxoId,
        testAvaxAssetID,
        new TransferInput(
          new BigIntPr(BigInt(50 * 1e9)),
          Input.fromNative([0]),
        ),
      ),
    ]);
  });
});<|MERGE_RESOLUTION|>--- conflicted
+++ resolved
@@ -156,11 +156,7 @@
       BigInt(1 * 1e9),
       [toAddress],
     );
-<<<<<<< HEAD
-    const tx = newBaseTx(testContext, [testOwnerAddress.toBytes()], utxos, [
-=======
     const tx = newBaseTx(testContext, [testOwnerXAddress.toBytes()], utxos, [
->>>>>>> aba57790
       tnsOut,
     ]);
     const {
@@ -173,11 +169,7 @@
         testAvaxAssetID,
         new TransferOutput(
           new BigIntPr(48999000000n), // input - amount sent - fee
-<<<<<<< HEAD
-          OutputOwners.fromNative([testOwnerAddress.toBytes()]),
-=======
           OutputOwners.fromNative([testOwnerXAddress.toBytes()]),
->>>>>>> aba57790
         ),
       ),
     ]);
