import mockAxios from 'jest-mock-axios';
import { Avalanche, MinterSet } from "src";
import AVMAPI, { PersistanceOptions } from "src/apis/avm/api";
import { AVMKeyPair, AVMKeyChain } from 'src/apis/avm/keychain';
import {Buffer} from "buffer/";
import BN from "bn.js";
import BinTools from 'src/utils/bintools';
import { UTXOSet, UTXO } from 'src/apis/avm/utxos';
import { TransferableInput, SecpInput } from 'src/apis/avm/inputs';
import createHash from "create-hash";
import { UnsignedTx, Tx } from 'src/apis/avm/tx';
import { UnixNow, AVMConstants, InitialStates } from 'src/apis/avm/types';
import { TransferableOutput, SecpOutput, NFTMintOutput, OutputOwners } from 'src/apis/avm/outputs';
import { NFTTransferOutput } from '../../../src/apis/avm/outputs';
import { NFTTransferOperation, TransferableOperation } from '../../../src/apis/avm/ops';
import { ImportTx } from '../../../src/apis/avm/tx';
import { Defaults } from '../../../src/utils/types';
<<<<<<< HEAD
import * as bech32 from 'bech32';
=======
import { UTF8Payload } from '../../../src/utils/payload';
>>>>>>> db9654b6

/**
 * @ignore
 */
const bintools = BinTools.getInstance();

describe('AVMAPI', () => {
  const networkid:number = 12345;
  const blockchainid:string = '4R5p2RXDGLqaifZE4hHWH9owe34pfoBULn1DrQTWivjg8o4aH';
  const ip:string = '127.0.0.1';
  const port:number = 9650;
  const protocol:string = 'https';

  const username:string = 'AvaLabs';
  const password:string = 'password';

  const avalanche:Avalanche = new Avalanche(ip, port, protocol, networkid, undefined, undefined, true);
  let api:AVMAPI;
  let alias:string;

  const addrA:string = 'X-' + bech32.encode(avalanche.getHRP(), bech32.toWords(bintools.cb58Decode("B6D4v1VtPYLbiUvYXtW4Px8oE9imC2vGW")));
  const addrB:string = 'X-' + bech32.encode(avalanche.getHRP(), bech32.toWords(bintools.cb58Decode("P5wdRuZeaDt28eHMP5S3w9ZdoBfo7wuzF")));
  const addrC:string = 'X-' + bech32.encode(avalanche.getHRP(), bech32.toWords(bintools.cb58Decode("6Y3kysjF9jnHnYkdS9yGAuoHyae2eNmeV")));

  beforeAll(() => {
    api = new AVMAPI(avalanche, '/ext/bc/avm', blockchainid);
    alias = api.getBlockchainAlias();
  });

  afterEach(() => {
    mockAxios.reset();
  });

  test('can Send 1', async () => {
    const txId = 'asdfhvl234';
    const result:Promise<string> = api.send(username, password, 'assetId', 10, addrA, [addrB]);
    const payload:object = {
      result: {
        txID: txId,
      },
    };
    const responseObj = {
      data: payload,
    };

    mockAxios.mockResponse(responseObj);
    const response:string = await result;

    expect(mockAxios.request).toHaveBeenCalledTimes(1);
    expect(response).toBe(txId);
  });

  test('can Send 2', async () => {
    const txId = 'asdfhvl234';

    const result:Promise<string> = api.send(username, password, bintools.b58ToBuffer('6h2s5de1VC65meajE1L2PjvZ1MXvHc3F6eqPCGKuDt4MxiweF'), new BN(10), addrA, [addrB]);
    const payload:object = {
      result: {
        txID: txId,
      },
    };
    const responseObj = {
      data: payload,
    };

    mockAxios.mockResponse(responseObj);
    const response:string = await result;

    expect(mockAxios.request).toHaveBeenCalledTimes(1);
    expect(response).toBe(txId);
  });

  test('refreshBlockchainID', async () => {
    let n3bcID:string = Defaults.network[3].X["blockchainID"];
    let n12345bcID:string = Defaults.network[12345].X["blockchainID"];
    let testAPI:AVMAPI = new AVMAPI(avalanche, '/ext/bc/avm', n3bcID);
    let bc1:string = testAPI.getBlockchainID();
    expect(bc1).toBe(n3bcID);

    testAPI.refreshBlockchainID();
    let bc2:string = testAPI.getBlockchainID();
    expect(bc2).toBe(n12345bcID);

    testAPI.refreshBlockchainID(n3bcID);
    let bc3:string = testAPI.getBlockchainID();
    expect(bc3).toBe(n3bcID);

  });

  test('listAddresses', async () => {
    const addresses = [addrA, addrB];

    const result:Promise<Array<string>> = api.listAddresses(username, password);
    const payload:object = {
      result: {
        addresses,
      },
    };
    const responseObj = {
      data: payload,
    };

    mockAxios.mockResponse(responseObj);
    const response:Array<string> = await result;

    expect(mockAxios.request).toHaveBeenCalledTimes(1);
    expect(response).toBe(addresses);
  });

  test('importKey', async () => {
    const address = addrC;

    const result:Promise<string> = api.importKey(username, password, 'key');
    const payload:object = {
      result: {
        address,
      },
    };
    const responseObj = {
      data: payload,
    };

    mockAxios.mockResponse(responseObj);
    const response:string = await result;

    expect(mockAxios.request).toHaveBeenCalledTimes(1);
    expect(response).toBe(address);
  });

  test('getBalance', async () => {
    const balance = new BN('100', 10);

    const result:Promise<BN> = api.getBalance(addrA, 'ATH');
    const payload:object = {
      result: {
        balance,
      },
    };
    const responseObj = {
      data: payload,
    };

    mockAxios.mockResponse(responseObj);
    const response:BN = await result;

    expect(mockAxios.request).toHaveBeenCalledTimes(1);
    expect(response).toBe(balance);
  });

  test('exportKey', async () => {
    const key = 'sdfglvlj2h3v45';

    const result:Promise<string> = api.exportKey(username, password, addrA);
    const payload:object = {
      result: {
        privateKey: key,
      },
    };
    const responseObj = {
      data: payload,
    };

    mockAxios.mockResponse(responseObj);
    const response:string = await result;

    expect(mockAxios.request).toHaveBeenCalledTimes(1);
    expect(response).toBe(key);
  });

  test("exportAVA", async ()=>{
    let amount = new BN(100);
    let to = "abcdef";
    let username = "Robert";
    let password = "Paulson";
    let txID = "valid";
    let result:Promise<string> = api.exportAVA(username, password, to, amount);
    let payload:object = {
        "result": {
            "txID": txID
        }
    };
    let responseObj = {
        data: payload
    };

    mockAxios.mockResponse(responseObj);
    let response:string = await result;

    expect(mockAxios.request).toHaveBeenCalledTimes(1);
    expect(response).toBe(txID);
});

  test("importAVA", async ()=>{
    let to = "abcdef";
    let username = "Robert";
    let password = "Paulson";
    let txID = "valid";
    let result:Promise<string> = api.importAVA(username, password, to);
    let payload:object = {
        "result": {
            "txID": txID
        }
    };
    let responseObj = {
        data: payload
    };

    mockAxios.mockResponse(responseObj);
    let response:string = await result;

    expect(mockAxios.request).toHaveBeenCalledTimes(1);
    expect(response).toBe(txID);
});

  test('createAddress', async () => {
    const alias = 'randomalias';

    const result:Promise<string> = api.createAddress(username, password);
    const payload:object = {
      result: {
        address: alias,
      },
    };
    const responseObj = {
      data: payload,
    };

    mockAxios.mockResponse(responseObj);
    const response:string = await result;

    expect(mockAxios.request).toHaveBeenCalledTimes(1);
    expect(response).toBe(alias);
  });

  test('createFixedCapAsset', async () => {
    const kp:AVMKeyPair = new AVMKeyPair(avalanche.getHRP(), alias);
    kp.importKey(Buffer.from('ef9bf2d4436491c153967c9709dd8e82795bdb9b5ad44ee22c2903005d1cf676', 'hex'));

    const denomination:number = 0;
    const assetid:string = '8a5d2d32e68bc50036e4d086044617fe4a0a0296b274999ba568ea92da46d533';
    const initialHolders:Array<object> = [
      {
        address: '7sik3Pr6r1FeLrvK1oWwECBS8iJ5VPuSh',
        amount: '10000',
      },
      {
        address: '7sik3Pr6r1FeLrvK1oWwECBS8iJ5VPuSh',
        amount: '50000',
      },
    ];

    const result:Promise<string> = api.createFixedCapAsset(username, password, 'Some Coin', 'SCC', denomination, initialHolders);
    const payload:object = {
      result: {
        assetID: assetid,
      },
    };
    const responseObj = {
      data: payload,
    };

    mockAxios.mockResponse(responseObj);
    const response:string = await result;

    expect(mockAxios.request).toHaveBeenCalledTimes(1);
    expect(response).toBe(assetid);
  });

  test('createVariableCapAsset', async () => {
    const kp:AVMKeyPair = new AVMKeyPair(avalanche.getHRP(), alias);
    kp.importKey(Buffer.from('ef9bf2d4436491c153967c9709dd8e82795bdb9b5ad44ee22c2903005d1cf676', 'hex'));

    const denomination:number = 0;
    const assetid:string = '8a5d2d32e68bc50036e4d086044617fe4a0a0296b274999ba568ea92da46d533';
    const minterSets:Array<object> = [
      {
        minters: [
          '4peJsFvhdn7XjhNF4HWAQy6YaJts27s9q',
        ],
        threshold: 1,
      },
      {
        minters: [
          'dcJ6z9duLfyQTgbjq2wBCowkvcPZHVDF',
          '2fE6iibqfERz5wenXE6qyvinsxDvFhHZk',
          '7ieAJbfrGQbpNZRAQEpZCC1Gs1z5gz4HU',
        ],
        threshold: 2,
      },
    ];

    const result:Promise<string> = api.createVariableCapAsset(username, password, 'Some Coin', 'SCC', denomination, minterSets);
    const payload:object = {
      result: {
        assetID: assetid,
      },
    };
    const responseObj = {
      data: payload,
    };

    mockAxios.mockResponse(responseObj);
    const response:string = await result;

    expect(mockAxios.request).toHaveBeenCalledTimes(1);
    expect(response).toBe(assetid);
  });

  test('createMintTx 1', async () => {
    const amount:number = 2;
    const assetID:string = 'f966750f438867c3c9828ddcdbe660e21ccdbb36a9276958f011ba472f75d4e7';
    const to:string = 'dcJ6z9duLfyQTgbjq2wBCowkvcPZHVDF';
    const minters:Array<string> = [
      'dcJ6z9duLfyQTgbjq2wBCowkvcPZHVDF',
      '2fE6iibqfERz5wenXE6qyvinsxDvFhHZk',
      '7ieAJbfrGQbpNZRAQEpZCC1Gs1z5gz4HU',
    ];
    const result:Promise<string> = api.createMintTx(amount, assetID, to, minters);
    const payload:object = {
      result: {
        tx: 'sometx',
      },
    };
    const responseObj = {
      data: payload,
    };

    mockAxios.mockResponse(responseObj);
    const response:string = await result;

    expect(mockAxios.request).toHaveBeenCalledTimes(1);
    expect(response).toBe('sometx');
  });

  test('createMintTx 2', async () => {
    const amount:BN = new BN(1);
    const assetID:Buffer = Buffer.from('f966750f438867c3c9828ddcdbe660e21ccdbb36a9276958f011ba472f75d4e7', 'hex');
    const to:string = 'dcJ6z9duLfyQTgbjq2wBCowkvcPZHVDF';
    const minters:Array<string> = [
      'dcJ6z9duLfyQTgbjq2wBCowkvcPZHVDF',
      '2fE6iibqfERz5wenXE6qyvinsxDvFhHZk',
      '7ieAJbfrGQbpNZRAQEpZCC1Gs1z5gz4HU',
    ];
    const result:Promise<string> = api.createMintTx(amount, assetID, to, minters);
    const payload:object = {
      result: {
        tx: 'sometx',
      },
    };
    const responseObj = {
      data: payload,
    };

    mockAxios.mockResponse(responseObj);
    const response:string = await result;

    expect(mockAxios.request).toHaveBeenCalledTimes(1);
    expect(response).toBe('sometx');
  });

  test('signMintTx 1', async () => {
    const username:string = 'Collin';
    const password:string = 'Cusce';
    const tx:string = 'f966750f438867c3c9828ddcdbe660e21ccdbb36a9276958f011ba472f75d4e7';
    const minter:string = addrA;
    const result:Promise<string> = api.signMintTx(username, password, tx, minter);
    const payload:object = {
      result: {
        tx: 'sometx',
      },
    };
    const responseObj = {
      data: payload,
    };

    mockAxios.mockResponse(responseObj);
    const response:string = await result;

    expect(mockAxios.request).toHaveBeenCalledTimes(1);
    expect(response).toBe('sometx');
  });

  test('signMintTx 2', async () => {
    const username:string = 'Collin';
    const password:string = 'Cusce';
    const tx:Buffer = Buffer.from('f966750f438867c3c9828ddcdbe660e21ccdbb36a9276958f011ba472f75d4e7', 'hex');
    const minter:string = addrA;
    const result:Promise<string> = api.signMintTx(username, password, tx, minter);
    const payload:object = {
      result: {
        tx: 'sometx',
      },
    };
    const responseObj = {
      data: payload,
    };

    mockAxios.mockResponse(responseObj);
    const response:string = await result;

    expect(mockAxios.request).toHaveBeenCalledTimes(1);
    expect(response).toBe('sometx');
  });

  test('getTx', async () => {
    const txid:string = 'f966750f438867c3c9828ddcdbe660e21ccdbb36a9276958f011ba472f75d4e7';

    const result:Promise<string> = api.getTx(txid);
    const payload:object = {
      result: {
        tx: 'sometx',
      },
    };
    const responseObj = {
      data: payload,
    };

    mockAxios.mockResponse(responseObj);
    const response:string = await result;

    expect(mockAxios.request).toHaveBeenCalledTimes(1);
    expect(response).toBe('sometx');
  });


  test('getTxStatus', async () => {
    const txid:string = 'f966750f438867c3c9828ddcdbe660e21ccdbb36a9276958f011ba472f75d4e7';

    const result:Promise<string> = api.getTxStatus(txid);
    const payload:object = {
      result: {
        status: 'accepted',
      },
    };
    const responseObj = {
      data: payload,
    };

    mockAxios.mockResponse(responseObj);
    const response:string = await result;

    expect(mockAxios.request).toHaveBeenCalledTimes(1);
    expect(response).toBe('accepted');
  });

  test('getAssetDescription as string', async () => {
    const assetid:Buffer = Buffer.from('8a5d2d32e68bc50036e4d086044617fe4a0a0296b274999ba568ea92da46d533', 'hex');
    const assetidstr:string = bintools.cb58Encode(assetid);

    const result:Promise<object> = api.getAssetDescription(assetidstr);
    const payload:object = {
      result: {
        name: 'Collin Coin',
        symbol: 'CKC',
        assetID: assetidstr,
        denomination: '10',
      },
    };
    const responseObj = {
      data: payload,
    };

    mockAxios.mockResponse(responseObj);
    const response:any = await result;

    expect(mockAxios.request).toHaveBeenCalledTimes(1);
    expect(response.name).toBe('Collin Coin');
    expect(response.symbol).toBe('CKC');
    expect(response.assetID.toString('hex')).toBe(assetid.toString('hex'));
    expect(response.denomination).toBe(10);
  });

  test('getAssetDescription as Buffer', async () => {
    const assetid:Buffer = Buffer.from('8a5d2d32e68bc50036e4d086044617fe4a0a0296b274999ba568ea92da46d533', 'hex');
    const assetidstr:string = bintools.cb58Encode(Buffer.from('8a5d2d32e68bc50036e4d086044617fe4a0a0296b274999ba568ea92da46d533', 'hex'));

    const result:Promise<object> = api.getAssetDescription(assetid);
    const payload:object = {
      result: {
        name: 'Collin Coin',
        symbol: 'CKC',
        assetID: assetidstr,
        denomination: '11',
      },
    };
    const responseObj = {
      data: payload,
    };

    mockAxios.mockResponse(responseObj);
    const response:any = await result;

    expect(mockAxios.request).toHaveBeenCalledTimes(1);
    expect(response.name).toBe('Collin Coin');
    expect(response.symbol).toBe('CKC');
    expect(response.assetID.toString('hex')).toBe(assetid.toString('hex'));
    expect(response.denomination).toBe(11);
  });

  test('getUTXOs', async () => {
    // Payment
    const OPUTXOstr1:string = bintools.cb58Encode(Buffer.from('000038d1b9f1138672da6fb6c35125539276a9acc2a668d63bea6ba3c795e2edb0f5000000013e07e38e2f23121be8756412c18db7246a16d26ee9936f3cba28be149cfd3558000000070000000000004dd500000000000000000000000100000001a36fd0c2dbcab311731dde7ef1514bd26fcdc74d', 'hex'));
    const OPUTXOstr2:string = bintools.cb58Encode(Buffer.from('0000c3e4823571587fe2bdfc502689f5a8238b9d0ea7f3277124d16af9de0d2d9911000000003e07e38e2f23121be8756412c18db7246a16d26ee9936f3cba28be149cfd355800000007000000000000001900000000000000000000000100000001e1b6b6a4bad94d2e3f20730379b9bcd6f176318e', 'hex'));
    const OPUTXOstr3:string = bintools.cb58Encode(Buffer.from('0000f29dba61fda8d57a911e7f8810f935bde810d3f8d495404685bdb8d9d8545e86000000003e07e38e2f23121be8756412c18db7246a16d26ee9936f3cba28be149cfd355800000007000000000000001900000000000000000000000100000001e1b6b6a4bad94d2e3f20730379b9bcd6f176318e', 'hex'));

    const set:UTXOSet = new UTXOSet();
    set.add(OPUTXOstr1);
    set.addArray([OPUTXOstr2, OPUTXOstr3]);

    const persistOpts:PersistanceOptions = new PersistanceOptions('test', true, 'union');
    expect(persistOpts.getMergeRule()).toBe('union');
    let addresses:Array<string> = set.getAddresses().map((a) => api.addressFromBuffer(a));
    let result:Promise<UTXOSet> = api.getUTXOs(addresses, persistOpts);
    const payload:object = {
      result: {
        utxos: [OPUTXOstr1, OPUTXOstr2, OPUTXOstr3],
      },
    };
    const responseObj = {
      data: payload,
    };

    mockAxios.mockResponse(responseObj);
    let response:UTXOSet = await result;

    expect(mockAxios.request).toHaveBeenCalledTimes(1);
    expect(JSON.stringify(response.getAllUTXOStrings().sort())).toBe(JSON.stringify(set.getAllUTXOStrings().sort()));

    addresses = set.getAddresses().map((a) => api.addressFromBuffer(a));
    result = api.getUTXOs(addresses, persistOpts);

    mockAxios.mockResponse(responseObj);
    response = await result;

    expect(mockAxios.request).toHaveBeenCalledTimes(2);
    expect(JSON.stringify(response.getAllUTXOStrings().sort())).toBe(JSON.stringify(set.getAllUTXOStrings().sort()));
  });

  test('getAtomicUTXOs', async () => {
    // Payment
    const OPUTXOstr1:string = bintools.cb58Encode(Buffer.from('000038d1b9f1138672da6fb6c35125539276a9acc2a668d63bea6ba3c795e2edb0f5000000013e07e38e2f23121be8756412c18db7246a16d26ee9936f3cba28be149cfd3558000000070000000000004dd500000000000000000000000100000001a36fd0c2dbcab311731dde7ef1514bd26fcdc74d', 'hex'));
    const OPUTXOstr2:string = bintools.cb58Encode(Buffer.from('0000c3e4823571587fe2bdfc502689f5a8238b9d0ea7f3277124d16af9de0d2d9911000000003e07e38e2f23121be8756412c18db7246a16d26ee9936f3cba28be149cfd355800000007000000000000001900000000000000000000000100000001e1b6b6a4bad94d2e3f20730379b9bcd6f176318e', 'hex'));
    const OPUTXOstr3:string = bintools.cb58Encode(Buffer.from('0000f29dba61fda8d57a911e7f8810f935bde810d3f8d495404685bdb8d9d8545e86000000003e07e38e2f23121be8756412c18db7246a16d26ee9936f3cba28be149cfd355800000007000000000000001900000000000000000000000100000001e1b6b6a4bad94d2e3f20730379b9bcd6f176318e', 'hex'));

    const set:UTXOSet = new UTXOSet();
    set.add(OPUTXOstr1);
    set.addArray([OPUTXOstr2, OPUTXOstr3]);

    const persistOpts:PersistanceOptions = new PersistanceOptions('test', true, 'union');
    expect(persistOpts.getMergeRule()).toBe('union');
    let addresses:Array<string> = set.getAddresses().map((a) => api.addressFromBuffer(a));
    let result:Promise<UTXOSet> = api.getAtomicUTXOs(addresses, persistOpts);
    const payload:object = {
      result: {
        utxos: [OPUTXOstr1, OPUTXOstr2, OPUTXOstr3],
      },
    };
    const responseObj = {
      data: payload,
    };

    mockAxios.mockResponse(responseObj);
    let response:UTXOSet = await result;

    expect(mockAxios.request).toHaveBeenCalledTimes(1);
    expect(JSON.stringify(response.getAllUTXOStrings().sort())).toBe(JSON.stringify(set.getAllUTXOStrings().sort()));

    addresses = set.getAddresses().map((a) => api.addressFromBuffer(a));
    result = api.getUTXOs(addresses, persistOpts);

    mockAxios.mockResponse(responseObj);
    response = await result;

    expect(mockAxios.request).toHaveBeenCalledTimes(2);
    expect(JSON.stringify(response.getAllUTXOStrings().sort())).toBe(JSON.stringify(set.getAllUTXOStrings().sort()));
  });

  describe('Transactions', () => {
    let set:UTXOSet;
    let keymgr2:AVMKeyChain;
    let keymgr3:AVMKeyChain;
    let addrs1:Array<string>;
    let addrs2:Array<string>;
    let addrs3:Array<string>;
    let addressbuffs:Array<Buffer> = [];
    let addresses:Array<string> = [];
    let utxos:Array<UTXO>;
    let inputs:Array<TransferableInput>;
    let outputs:Array<TransferableOutput>;
    let ops:Array<TransferableOperation>;
    const amnt:number = 10000;
    const assetID:Buffer = Buffer.from(createHash('sha256').update('mary had a little lamb').digest());
    const NFTassetID:Buffer = Buffer.from(createHash('sha256').update("I can't stand it, I know you planned it, I'mma set straight this Watergate.'").digest());
    let secpbase1:SecpOutput;
    let secpbase2:SecpOutput;
    let secpbase3:SecpOutput;
    let initialState:InitialStates;
    let nftpbase1:NFTMintOutput;
    let nftpbase2:NFTMintOutput;
    let nftpbase3:NFTMintOutput;
    let nftInitialState:InitialStates;
    let nftutxoids:Array<string> = [];
    let fungutxoids:Array<string> = [];
    let avm:AVMAPI;
    const fee:number = 10;
    const name:string = 'Mortycoin is the dumb as a sack of hammers.';
    const symbol:string = 'morT';
    const denomination:number = 8;

    beforeEach(async () => {
      avm = new AVMAPI(avalanche, "/ext/bc/X", blockchainid);
      const result:Promise<Buffer> = avm.getAVAAssetID();
      const payload:object = {
        result: {
          name,
          symbol,
          assetID: bintools.cb58Encode(assetID),
          denomination: `${denomination}`,
        },
      };
      const responseObj = {
        data: payload,
      };

      mockAxios.mockResponse(responseObj);
      await result;
      set = new UTXOSet();
      avm.newKeyChain();
      keymgr2 = new AVMKeyChain(avalanche.getHRP(), alias);
      keymgr3 = new AVMKeyChain(avalanche.getHRP(), alias);
      addrs1 = [];
      addrs2 = [];
      addrs3 = [];
      utxos = [];
      inputs = [];
      outputs = [];
      ops = [];
      nftutxoids = [];
      fungutxoids = [];
      const pload:Buffer = Buffer.alloc(1024);
      pload.write("All you Trekkies and TV addicts, Don't mean to diss don't mean to bring static.", 0, 1024, 'utf8');

      for (let i:number = 0; i < 3; i++) {
        addrs1.push(avm.addressFromBuffer(avm.keyChain().makeKey()));
        addrs2.push(avm.addressFromBuffer(keymgr2.makeKey()));
        addrs3.push(avm.addressFromBuffer(keymgr3.makeKey()));
      }
      const amount:BN = new BN(amnt);
      addressbuffs = avm.keyChain().getAddresses();
      addresses = addressbuffs.map((a) => avm.addressFromBuffer(a));
      const locktime:BN = new BN(54321);
      const threshold:number = 3;

      for (let i:number = 0; i < 5; i++) {
        let txid:Buffer = Buffer.from(createHash('sha256').update(bintools.fromBNToBuffer(new BN(i), 32)).digest());
        let txidx:Buffer = Buffer.alloc(4);
        txidx.writeUInt32BE(i, 0);
        const out:SecpOutput = new SecpOutput(amount, addressbuffs, locktime, threshold);
        const xferout:TransferableOutput = new TransferableOutput(assetID, out);
        outputs.push(xferout);

        const u:UTXO = new UTXO();
        u.fromBuffer(Buffer.concat([u.getCodecIDBuffer(), txid, txidx, xferout.toBuffer()]));
        fungutxoids.push(u.getUTXOID());
        utxos.push(u);

        txid = u.getTxID();
        txidx = u.getOutputIdx();
        const asset = u.getAssetID();

        const input:SecpInput = new SecpInput(amount);
        const xferinput:TransferableInput = new TransferableInput(txid, txidx, asset, input);
        inputs.push(xferinput);

        const nout:NFTTransferOutput = new NFTTransferOutput(1000 + i, pload, addressbuffs, locktime, threshold);
        const op:NFTTransferOperation = new NFTTransferOperation(nout);
        const nfttxid:Buffer = Buffer.from(createHash('sha256').update(bintools.fromBNToBuffer(new BN(1000 + i), 32)).digest());
        const nftutxo:UTXO = new UTXO(AVMConstants.LATESTCODEC, nfttxid, 1000 + i, NFTassetID, nout);
        nftutxoids.push(nftutxo.getUTXOID());
        const xferop:TransferableOperation = new TransferableOperation(NFTassetID, [nftutxo.getUTXOID()], op);
        ops.push(xferop);
        utxos.push(nftutxo);
      }
      set.addArray(utxos);

      secpbase1 = new SecpOutput(new BN(777), addrs3.map((a) => avm.parseAddress(a)), UnixNow(), 1);
      secpbase2 = new SecpOutput(new BN(888), addrs2.map((a) => avm.parseAddress(a)), UnixNow(), 1);
      secpbase3 = new SecpOutput(new BN(999), addrs2.map((a) => avm.parseAddress(a)), UnixNow(), 1);
      initialState = new InitialStates();
      initialState.addOutput(secpbase1, AVMConstants.SECPFXID);
      initialState.addOutput(secpbase2, AVMConstants.SECPFXID);
      initialState.addOutput(secpbase3, AVMConstants.SECPFXID);

      nftpbase1 = new NFTMintOutput(0, addrs1.map(a => api.parseAddress(a)), locktime, 1);
      nftpbase2 = new NFTMintOutput(1, addrs2.map(a => api.parseAddress(a)), locktime, 1);
      nftpbase3 = new NFTMintOutput(2, addrs3.map(a => api.parseAddress(a)), locktime, 1);
      nftInitialState = new InitialStates();
      nftInitialState.addOutput(nftpbase1, AVMConstants.NFTFXID);
      nftInitialState.addOutput(nftpbase2, AVMConstants.NFTFXID);
      nftInitialState.addOutput(nftpbase3, AVMConstants.NFTFXID);
    });

    test('buildBaseTx1', async () => {
      const txu1:UnsignedTx = await avm.buildBaseTx(set, new BN(amnt), addrs3, addrs1, addrs1, bintools.cb58Encode(assetID), new UTF8Payload("hello world").getContent());
      let memobuf:Buffer = Buffer.from("hello world");
      const txu2:UnsignedTx = set.buildBaseTx(
        networkid, bintools.cb58Decode(blockchainid), new BN(amnt),
        addrs3.map((a) => avm.parseAddress(a)),
        addrs1.map((a) => avm.parseAddress(a)),
        addrs1.map((a) => avm.parseAddress(a)),
        assetID, memobuf, UnixNow(), new BN(0), 1,
      );
      expect(txu2.toBuffer().toString('hex')).toBe(txu1.toBuffer().toString('hex'));
      expect(txu2.toString()).toBe(txu1.toString());
    });

    test('buildBaseTx2', async () => {
      const txu1:UnsignedTx = await avm.buildBaseTx(set, new BN(amnt).sub(new BN(100)), addrs3, addrs1, addrs2, bintools.cb58Encode(assetID), new UTF8Payload("hello world"));
      const txu2:UnsignedTx = set.buildBaseTx(
        networkid, bintools.cb58Decode(blockchainid), new BN(amnt).sub(new BN(100)),
        addrs3.map((a) => avm.parseAddress(a)),
        addrs1.map((a) => avm.parseAddress(a)),
        addrs2.map((a) => avm.parseAddress(a)),
        assetID, new UTF8Payload("hello world").getPayload(), UnixNow(), new BN(0), 1,
      );

      expect(txu2.toBuffer().toString('hex')).toBe(txu1.toBuffer().toString('hex'));
      expect(txu2.toString()).toBe(txu1.toString());

      const outies = txu1.getTransaction().getOuts().sort(TransferableOutput.comparator()) as Array<TransferableOutput>;

      expect(outies.length).toBe(2);
      const outaddr0 = outies[0].getOutput().getAddresses().map((a) => avm.addressFromBuffer(a));
      const outaddr1 = outies[1].getOutput().getAddresses().map((a) => avm.addressFromBuffer(a));

      const testaddr2 = JSON.stringify(addrs2.sort());
      const testaddr3 = JSON.stringify(addrs3.sort());

      const testout0 = JSON.stringify(outaddr0.sort());
      const testout1 = JSON.stringify(outaddr1.sort());
      expect(
        (testaddr2 == testout0 && testaddr3 == testout1)
                || (testaddr3 == testout0 && testaddr2 == testout1),
      ).toBe(true);
    });

    test('signTx', async () => {
      const txu1:UnsignedTx = await avm.buildBaseTx(set, new BN(amnt), addrs3, addrs1, addrs1, bintools.cb58Encode(assetID));
      const txu2:UnsignedTx = set.buildBaseTx(
        networkid, bintools.cb58Decode(blockchainid), new BN(amnt),
        addrs3.map((a) => avm.parseAddress(a)),
        addrs1.map((a) => avm.parseAddress(a)),
        addrs1.map((a) => avm.parseAddress(a)),
        assetID, undefined, UnixNow(), new BN(0), 1,
      );

      const tx1:Tx = avm.signTx(txu1);
      const tx2:Tx = avm.signTx(txu2);

      expect(tx2.toBuffer().toString('hex')).toBe(tx1.toBuffer().toString('hex'));
      expect(tx2.toString()).toBe(tx1.toString());
    });

    test('issueTx Serialized', async () => {
      const txu:UnsignedTx = await avm.buildBaseTx(set, new BN(amnt), addrs3, addrs1, addrs1, bintools.cb58Encode(assetID));
      const tx = avm.signTx(txu);
      const txid:string = 'f966750f438867c3c9828ddcdbe660e21ccdbb36a9276958f011ba472f75d4e7';

      const result:Promise<string> = avm.issueTx(tx.toString());
      const payload:object = {
        result: {
          txID: txid,
        },
      };
      const responseObj = {
        data: payload,
      };
      mockAxios.mockResponse(responseObj);
        let response:string = await result;

        expect(response).toBe(txid);
      });

      test('issueTx Buffer', async () => {
        const txu:UnsignedTx = await avm.buildBaseTx(set, new BN(amnt), addrs3, addrs1, addrs1, bintools.cb58Encode(assetID));
        const tx = avm.signTx(txu);
  
        const txid:string = 'f966750f438867c3c9828ddcdbe660e21ccdbb36a9276958f011ba472f75d4e7';
        const result:Promise<string> = avm.issueTx(tx.toBuffer());
        const payload:object = {
          result: {
            txID: txid,
          },
        };
        const responseObj = {
          data: payload,
        };
  
        mockAxios.mockResponse(responseObj);
        const response:string = await result;
  
        expect(response).toBe(txid);
      });
      test('issueTx Class Tx', async () => {
        const txu:UnsignedTx = await avm.buildBaseTx(set, new BN(amnt), addrs3, addrs1, addrs1, bintools.cb58Encode(assetID));
        const tx = avm.signTx(txu);
  
        const txid:string = 'f966750f438867c3c9828ddcdbe660e21ccdbb36a9276958f011ba472f75d4e7';
  
        const result:Promise<string> = avm.issueTx(tx);
        const payload:object = {
          result: {
            txID: txid,
          },
        };
        const responseObj = {
          data: payload,
        };
  
        mockAxios.mockResponse(responseObj);
        const response:string = await result;
  
        expect(response).toBe(txid);
      });

      test('buildCreateAssetTx', async () => {
        const txu1:UnsignedTx = await avm.buildCreateAssetTx(set, new BN(fee), addrs1, initialState, name, symbol, denomination);
  
        const txu2:UnsignedTx = set.buildCreateAssetTx(avalanche.getNetworkID(), bintools.cb58Decode(avm.getBlockchainID()), assetID, new BN(fee), addrs1.map((a) => avm.parseAddress(a)), initialState, name, symbol, denomination);
  
        expect(txu2.toBuffer().toString('hex')).toBe(txu1.toBuffer().toString('hex'));
        expect(txu2.toString()).toBe(txu1.toString());
      });

      test('buildCreateNFTAssetTx', async () => {
        let minterSets:Array<MinterSet> = [new MinterSet(1, addrs1)];
        let locktime:BN = new BN(0);

        let txu1:UnsignedTx = await avm.buildCreateNFTAssetTx(
            set, new BN(fee), addrs1, 
            name, symbol, minterSets, new UTF8Payload("hello world"), UnixNow(), locktime
        );
        
        let txu2:UnsignedTx = set.buildCreateNFTAssetTx(
            avalanche.getNetworkID(), bintools.cb58Decode(avm.getBlockchainID()), 
            assetID, new BN(fee), addrs1.map(a => avm.parseAddress(a)), minterSets, 
            name, symbol, new UTF8Payload("hello world").getPayload(), UnixNow(), locktime
        );

        expect(txu2.toBuffer().toString("hex")).toBe(txu1.toBuffer().toString("hex"));
        expect(txu2.toString()).toBe(txu1.toString());
    }); 

    test('buildCreateNFTMintTx', async () => {
      let fee:number = 0;
      let groupID:number = 0;
      let locktime:BN = new BN(0);
      let threshold:number = 1;
      let payload:Buffer = Buffer.from("Avalanche");
      let addrbuff1: Buffer[] = addrs1.map(a => avm.parseAddress(a));
      let addrbuff3: Buffer[] = addrs3.map(a => avm.parseAddress(a));
      let outputOwners:Array<OutputOwners> = [];
      outputOwners.push(new OutputOwners(addrbuff3, locktime, threshold));

      let txu1:UnsignedTx = await avm.buildCreateNFTMintTx(
          set, nftutxoids, addrs3, addrs3, new BN(fee), addrs1, groupID, payload,
          undefined, UnixNow(), locktime, threshold, 
      );

      let txu2:UnsignedTx = set.buildCreateNFTMintTx(
          avalanche.getNetworkID(), bintools.cb58Decode(avm.getBlockchainID()), 
          assetID, new BN(fee), addrbuff1, addrbuff3, addrbuff3, nftutxoids,
          groupID, payload, undefined, UnixNow(), locktime, threshold
      );

      expect(txu2.toBuffer().toString("hex")).toBe(txu1.toBuffer().toString("hex"));
      expect(txu2.toString()).toBe(txu1.toString());
  });

    test('buildNFTTransferTx', async () => {
      const pload:Buffer = Buffer.alloc(1024);
      pload.write("All you Trekkies and TV addicts, Don't mean to diss don't mean to bring static.", 0, 1024, 'utf8');
      const addrbuff1 = addrs1.map((a) => avm.parseAddress(a));
      const addrbuff3 = addrs3.map((a) => avm.parseAddress(a));
      const fee:BN = new BN(90);
      const txu1:UnsignedTx = await avm.buildNFTTransferTx(
        set, nftutxoids[1], addrs3, addrs3, fee, addrs1,
        new UTF8Payload("hello world"), UnixNow(), new BN(0), 1,
      );

      const txu2:UnsignedTx = set.buildNFTTransferTx(
        networkid, bintools.cb58Decode(blockchainid), assetID,
        fee, addrbuff1, addrbuff3, addrbuff3,
        [nftutxoids[1]], new UTF8Payload("hello world").getPayload(), UnixNow(), new BN(0), 1,
      );

      expect(txu2.toBuffer().toString('hex')).toBe(txu1.toBuffer().toString('hex'));
      expect(txu2.toString()).toBe(txu1.toString());

    });

    test('buildImportTx', async () => {
      const addrbuff1 = addrs1.map((a) => avm.parseAddress(a));
      const fee:BN = new BN(90);
      const fungutxo:string = set.getUTXO(fungutxoids[1]).toString();
      const result:Promise<UnsignedTx> = avm.buildImportTx(
        set, addrs3, fee, addrs1, new UTF8Payload("hello world"), UnixNow()
      );
      const payload:object = {
        result: {
          utxos:[fungutxo]
        },
      };
      const responseObj = {
        data: payload,
      };

      mockAxios.mockResponse(responseObj);
      const txu1:UnsignedTx = await result;

      const txin:ImportTx = txu1.getTransaction() as ImportTx;
      const importIns:Array<TransferableInput> = txin.getImportInputs();

      const txu2:UnsignedTx = set.buildImportTx(
        networkid, bintools.cb58Decode(blockchainid), 
        assetID, fee, addrbuff1, importIns, 
        new UTF8Payload("hello world").getPayload(), UnixNow()
      );

      expect(txu2.toBuffer().toString('hex')).toBe(txu1.toBuffer().toString('hex'));
      expect(txu2.toString()).toBe(txu1.toString());

    });

    test('buildExportTx', async () => {
      const addrbuff1 = addrs1.map((a) => avm.parseAddress(a));
      const addrbuff3 = addrs3.map((a) => avm.parseAddress(a));
      const fee:BN = new BN(90);
      const txu1:UnsignedTx = await avm.buildExportTx(
        set, fungutxoids[1], fee, addrs1, 
        new UTF8Payload("hello world"), UnixNow()
      );

      const txu2:UnsignedTx = set.buildExportTx(
      networkid, bintools.cb58Decode(blockchainid), assetID,
        fee, addrbuff1, [fungutxoids[1]], 
        new UTF8Payload("hello world").getPayload(), UnixNow()
      );

      expect(txu2.toBuffer().toString('hex')).toBe(txu1.toBuffer().toString('hex'));
      expect(txu2.toString()).toBe(txu1.toString());

      const txu3:UnsignedTx = await avm.buildExportTx(
        set, fungutxoids, fee, addrs1, 
        new UTF8Payload("hello world"), UnixNow()
      );

      const txu4:UnsignedTx = set.buildExportTx(
      networkid, bintools.cb58Decode(blockchainid), assetID,
        fee, addrbuff1, fungutxoids, 
        new UTF8Payload("hello world").getPayload(), UnixNow()
      );

      expect(txu4.toBuffer().toString('hex')).toBe(txu3.toBuffer().toString('hex'));
      expect(txu4.toString()).toBe(txu3.toString());

    });

    test('buildGenesis', async ()=>{
        let genesisData:object = {
            genesisData : {
                assetAlias1: {
                    name: "human readable name",
                    symbol: "AVAL",
                    initialState: {
                        fixedCap : [
                            {
                                amount: 1000,
                                address: "A"
                            },
                            {
                                amount: 5000,
                                address: "B"
                            },
                        ]
                    }
                },
                assetAliasCanBeAnythingUnique: {
                    name: "human readable name",
                    symbol: "AVAL",
                    initialState: {
                        variableCap : [
                            {
                                minters: [
                                    "A",
                                    "B"
                                ],
                                threshold: 1
                            },
                            {
                                minters: [
                                    "A",
                                    "B",
                                    "C"
                                ],
                                threshold: 2
                            }
                        ]
                    }
                }
            }
        }
        let bytes:string = "111TNWzUtHKoSvxohjyfEwE2X228ZDGBngZ4mdMUVMnVnjtnawW1b1zbAhzyAM1v6d7ECNj6DXsT7qDmhSEf3DWgXRj7ECwBX36ZXFc9tWVB2qHURoUfdDvFsBeSRqatCmj76eZQMGZDgBFRNijRhPNKUap7bCeKpHDtuCZc4YpPkd4mR84dLL2AL1b4K46eirWKMaFVjA5btYS4DnyUx5cLpAq3d35kEdNdU5zH3rTU18S4TxYV8voMPcLCTZ3h4zRsM5jW1cUzjWVvKg7uYS2oR9qXRFcgy1gwNTFZGstySuvSF7MZeZF4zSdNgC4rbY9H94RVhqe8rW7MXqMSZB6vBTB2BpgF6tNFehmYxEXwjaKRrimX91utvZe9YjgGbDr8XHsXCnXXg4ZDCjapCy4HmmRUtUoAduGNBdGVMiwE9WvVbpMFFcNfgDXGz9NiatgSnkxQALTHvGXXm8bn4CoLFzKnAtq3KwiWqHmV3GjFYeUm3m8Zee9VDfZAvDsha51acxfto1htstxYu66DWpT36YT18WSbxibZcKXa7gZrrsCwyzid8CCWw79DbaLCUiq9u47VqofG1kgxwuuyHb8NVnTgRTkQASSbj232fyG7YeX4mAvZY7a7K7yfSyzJaXdUdR7aLeCdLP6mbFDqUMrN6YEkU2X8d4Ck3T"

        let result:Promise<string> = api.buildGenesis(genesisData);
        let payload:object = {
            "result": {
                'bytes': bytes
            }
        };
        let responseObj = {
            data: payload
        };

        mockAxios.mockResponse(responseObj);
        let response:string = await result;

        expect(response).toBe(bytes);
    });
  });
});<|MERGE_RESOLUTION|>--- conflicted
+++ resolved
@@ -8,18 +8,13 @@
 import { UTXOSet, UTXO } from 'src/apis/avm/utxos';
 import { TransferableInput, SecpInput } from 'src/apis/avm/inputs';
 import createHash from "create-hash";
-import { UnsignedTx, Tx } from 'src/apis/avm/tx';
+import { ImportTx, UnsignedTx, Tx } from 'src/apis/avm/tx';
 import { UnixNow, AVMConstants, InitialStates } from 'src/apis/avm/types';
-import { TransferableOutput, SecpOutput, NFTMintOutput, OutputOwners } from 'src/apis/avm/outputs';
-import { NFTTransferOutput } from '../../../src/apis/avm/outputs';
-import { NFTTransferOperation, TransferableOperation } from '../../../src/apis/avm/ops';
-import { ImportTx } from '../../../src/apis/avm/tx';
-import { Defaults } from '../../../src/utils/types';
-<<<<<<< HEAD
+import { TransferableOutput, SecpOutput, NFTMintOutput, NFTTransferOutput, OutputOwners } from 'src/apis/avm/outputs';
+import { NFTTransferOperation, TransferableOperation } from 'src/apis/avm/ops';
+import { Defaults } from 'src/utils/types';
 import * as bech32 from 'bech32';
-=======
-import { UTF8Payload } from '../../../src/utils/payload';
->>>>>>> db9654b6
+import { UTF8Payload } from 'src/utils/payload';
 
 /**
  * @ignore
