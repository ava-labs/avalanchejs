import { UTXOSet, UTXO } from 'src/apis/avm/utxos';
import {
  BaseTx, CreateAssetTx, OperationTx, UnsignedTx, Tx,
} from 'src/apis/avm/tx';
import { AVMKeyChain } from 'src/apis/avm/keychain';
import { SecpInput, TransferableInput } from 'src/apis/avm/inputs';
import createHash from 'create-hash';
import BinTools from 'src/utils/bintools';
import BN from 'bn.js';
import { Buffer } from 'buffer/';
import { SecpOutput, NFTTransferOutput, TransferableOutput } from 'src/apis/avm/outputs';
import { UnixNow, AVMConstants, InitialStates } from 'src/apis/avm/types';
import { TransferableOperation, NFTTransferOperation } from 'src/apis/avm/ops';

/**
 * @ignore
 */
const bintools = BinTools.getInstance();
describe('Transactions', () => {
<<<<<<< HEAD
    let set:UTXOSet;
    let keymgr1:AVMKeyChain;
    let keymgr2:AVMKeyChain;
    let keymgr3:AVMKeyChain;
    let addrs1:Array<Buffer>;
    let addrs2:Array<Buffer>;
    let addrs3:Array<Buffer>;
    let utxos:Array<UTXO>;
    let inputs:Array<TransferableInput>;
    let outputs:Array<TransferableOutput>;
    let ops:Array<TransferableOperation>;
    const amnt:number = 10000;
    let netid:number = 12345;
    let blockchainID:Buffer = Buffer.from(createHash("sha256").update("Foot on the pedal, never ever false metal, engine running hotter than a boiling kettle.").digest());
    let alias:string = "X";
    let assetID:Buffer = Buffer.from(createHash("sha256").update("Well, now, don't you tell me to smile, you stick around I'll make it worth your while.").digest());
    let NFTassetID:Buffer = Buffer.from(createHash("sha256").update("I can't stand it, I know you planned it, I'mma set straight this Watergate.'").digest());
    let amount:BN;
    let addresses:Array<Buffer>;
    let fallAddresses:Array<Buffer>;
    let locktime:BN;
    let fallLocktime:BN;
    let threshold:number;
    let fallThreshold:number;
    let nftutxoids:Array<string> = [];
    beforeEach(() => {
        set = new UTXOSet();
        keymgr1 = new AVMKeyChain(alias);
        keymgr2 = new AVMKeyChain(alias);
        keymgr3 = new AVMKeyChain(alias);
        addrs1 = [];
        addrs2 = [];
        addrs3 = [];
        utxos = [];
        inputs = [];
        outputs = [];
        ops = [];
        for(let i:number = 0; i < 3; i++){
            addrs1.push(keymgr1.makeKey());
            addrs2.push(keymgr2.makeKey());
            addrs3.push(keymgr3.makeKey());
        }
        amount = new BN(amnt);
        addresses = keymgr1.getAddresses();
        fallAddresses = keymgr2.getAddresses();
        locktime = new BN(54321);
        fallLocktime = locktime.add(new BN(50));
        threshold = 3;
        fallThreshold = 1;

        
        let payload:Buffer = Buffer.alloc(1024);
        payload.write("All you Trekkies and TV addicts, Don't mean to diss don't mean to bring static.", 0, 1024, "utf8" );

        for(let i:number = 0; i < 5; i++){
            let txid:Buffer = Buffer.from(createHash("sha256").update(bintools.fromBNToBuffer(new BN(i), 32)).digest());
            let txidx:Buffer = Buffer.from(bintools.fromBNToBuffer(new BN(i), 4));
            let out:SecpOutput = new SecpOutput(amount, locktime, threshold, addresses);
            let xferout:TransferableOutput = new TransferableOutput(assetID, out);
            outputs.push(xferout);

            let u:UTXO = new UTXO(txid, txidx, assetID, out);
            utxos.push(u);

            txid = u.getTxID();
            txidx = u.getOutputIdx();

            let input:SecpInput = new SecpInput(amount);
            let xferin:TransferableInput = new TransferableInput(txid, txidx, assetID, input);
            inputs.push(xferin);

            let nout:NFTTransferOutput = new NFTTransferOutput(1000 + i, payload, locktime, threshold, addresses);
            let op:NFTTransferOperation = new NFTTransferOperation(nout);
            let nfttxid:Buffer = Buffer.from(createHash("sha256").update(bintools.fromBNToBuffer(new BN(1000 + i), 32)).digest());
            let nftutxo:UTXO = new UTXO(nfttxid, 1000 + i, NFTassetID, nout);
            nftutxoids.push(nftutxo.getUTXOID());
            let xferop:TransferableOperation = new TransferableOperation(NFTassetID, [nftutxo.getUTXOID()], op);
            ops.push(xferop);
            utxos.push(nftutxo);
        }
        set.addArray(utxos);
    });

    test('Creation UnsignedTx', () => {
        let baseTx:BaseTx = new BaseTx(netid, blockchainID, outputs, inputs);
        let txu:UnsignedTx = new UnsignedTx(baseTx);
        let txins:Array<TransferableInput>  = txu.getTransaction().getIns();
        let txouts:Array<TransferableOutput> = txu.getTransaction().getOuts();
        expect(txins.length).toBe(inputs.length);
        expect(txouts.length).toBe(outputs.length);
        
        expect(txu.getTransaction().getTxType()).toBe(0);
        expect(txu.getTransaction().getNetworkID()).toBe(12345);
        expect(txu.getTransaction().getBlockchainID().toString("hex")).toBe(blockchainID.toString("hex"));
        
        let a:Array<string> = [];
        let b:Array<string> = [];
        for(let i:number = 0; i < txins.length; i++){
            a.push(txins[i].toString());
            b.push(inputs[i].toString());
        }
        expect(JSON.stringify(a.sort())).toBe(JSON.stringify(b.sort()));
        
        a = [];
        b = [];

        for(let i:number = 0; i < txouts.length; i++){
            a.push(txouts[i].toString());
            b.push(outputs[i].toString());
        }
        expect(JSON.stringify(a.sort())).toBe(JSON.stringify(b.sort()));

        let txunew:UnsignedTx = new UnsignedTx();
        txunew.fromBuffer(txu.toBuffer());
        expect(txunew.toBuffer().toString("hex")).toBe(txu.toBuffer().toString("hex"));
        expect(txunew.toString()).toBe(txu.toString());
    });

    test('Creation UnsignedTx Check Amount', () => {
        expect(() => {
            set.buildBaseTx(
                netid, blockchainID,
                new BN(amnt * 1000), 
                addrs3, addrs1, addrs1, assetID
            );
        }).toThrow();
    });

    test('CreateAssetTX', () => {
        let secpbase1:SecpOutput = new SecpOutput(new BN(777), locktime, 1, addrs3);
        let secpbase2:SecpOutput = new SecpOutput(new BN(888), locktime, 1, addrs2);
        let secpbase3:SecpOutput = new SecpOutput(new BN(999), locktime, 1, addrs2);
        let initialState:InitialStates = new InitialStates();
        initialState.addOutput(secpbase1, AVMConstants.SECPFXID);
        initialState.addOutput(secpbase2, AVMConstants.SECPFXID);
        initialState.addOutput(secpbase3, AVMConstants.SECPFXID);
        let name:string = "Rickcoin is the most intelligent coin";
        let symbol:string = "RICK";
        let denomination:number = 9;
        let txu:CreateAssetTx = new CreateAssetTx(netid, blockchainID, outputs, inputs, name, symbol, denomination, initialState);
        let txins:Array<TransferableInput>  = txu.getIns();
        let txouts:Array<TransferableOutput> = txu.getOuts();
        let initState:InitialStates = txu.getInitialStates();
        expect(txins.length).toBe(inputs.length);
        expect(txouts.length).toBe(outputs.length);
        expect(initState.toBuffer().toString("hex")).toBe(initialState.toBuffer().toString("hex"));
        
        expect(txu.getTxType()).toBe(AVMConstants.CREATEASSETTX);
        expect(txu.getNetworkID()).toBe(12345);
        expect(txu.getBlockchainID().toString("hex")).toBe(blockchainID.toString("hex"));

        expect(txu.getName()).toBe(name);
        expect(txu.getSymbol()).toBe(symbol);
        expect(txu.getDenomination()).toBe(denomination);
        expect(txu.getDenominationBuffer().readUInt8(0)).toBe(denomination);

        let a:Array<string> = [];
        let b:Array<string> = [];
        for(let i:number = 0; i < txins.length; i++){
            a.push(txins[i].toString());
            b.push(inputs[i].toString());
        }
        expect(JSON.stringify(a.sort())).toBe(JSON.stringify(b.sort()));
        
        a = [];
        b = [];

        for(let i:number = 0; i < txouts.length; i++){
            a.push(txouts[i].toString());
            b.push(outputs[i].toString());
        }
        expect(JSON.stringify(a.sort())).toBe(JSON.stringify(b.sort()));

        let txunew:CreateAssetTx = new CreateAssetTx();
        txunew.fromBuffer(txu.toBuffer());
        expect(txunew.toBuffer().toString("hex")).toBe(txu.toBuffer().toString("hex"));
        expect(txunew.toString()).toBe(txu.toString());
    });

    test('Creation OperationTx', () => {
        
        let optx:OperationTx = new OperationTx(
            netid, blockchainID, outputs, inputs, ops
        );
        let txunew:OperationTx = new OperationTx();
        let opbuff:Buffer = optx.toBuffer();
        txunew.fromBuffer(opbuff);
        expect(txunew.toBuffer().toString("hex")).toBe(optx.toBuffer().toString("hex"));
        expect(txunew.toString()).toBe(optx.toString());
        expect(optx.getOperations().length).toBe(5);
    });

    test('Creation Tx1 with asof, locktime, threshold', () => {
        let txu:UnsignedTx = set.buildBaseTx(
            netid, blockchainID,
            new BN(9000), 
            addrs3, addrs1, addrs1, assetID, 
            UnixNow(), UnixNow().add(new BN(50)), 1
        );
        let tx:Tx = keymgr1.signTx(txu);

        let tx2:Tx = new Tx();
        tx2.fromString(tx.toString());
        expect(tx2.toBuffer().toString("hex")).toBe(tx.toBuffer().toString("hex"));
        expect(tx2.toString()).toBe(tx.toString());
    });

    test('Creation Tx2 without asof, locktime, threshold', () => {
        let txu:UnsignedTx = set.buildBaseTx(
            netid, blockchainID,
            new BN(9000), 
            addrs3, addrs1, addrs1, assetID
        );
        let tx:Tx = keymgr1.signTx(txu);
        let tx2:Tx = new Tx();
        tx2.fromBuffer(tx.toBuffer());
        expect(tx2.toBuffer().toString("hex")).toBe(tx.toBuffer().toString("hex"));
        expect(tx2.toString()).toBe(tx.toString());
    });

    test('Creation Tx3 using OperationTx', () => {
        let txu:UnsignedTx = set.buildNFTTransferTx(
            netid, blockchainID, assetID, new BN(90), 
            addrs1, addresses, addresses, nftutxoids,
            UnixNow(), UnixNow().add(new BN(50)), 1
        );
        let tx:Tx = keymgr1.signTx(txu);
        let tx2:Tx = new Tx();
        tx2.fromBuffer(tx.toBuffer());
        expect(tx2.toBuffer().toString("hex")).toBe(tx.toBuffer().toString("hex"));
        expect(tx2.toString()).toBe(tx.toString());
    });
});
    
=======
  let set:UTXOSet;
  let keymgr1:AVMKeyChain;
  let keymgr2:AVMKeyChain;
  let keymgr3:AVMKeyChain;
  let addrs1:Array<Buffer>;
  let addrs2:Array<Buffer>;
  let addrs3:Array<Buffer>;
  let utxos:Array<UTXO>;
  let inputs:Array<TransferableInput>;
  let outputs:Array<TransferableOutput>;
  let ops:Array<TransferableOperation>;
  const amnt:number = 10000;
  const netid:number = 12345;
  const blockchainID:Buffer = Buffer.from(createHash('sha256').update('Foot on the pedal, never ever false metal, engine running hotter than a boiling kettle.').digest());
  const alias:string = 'X';
  const assetID:Buffer = Buffer.from(createHash('sha256').update("Well, now, don't you tell me to smile, you stick around I'll make it worth your while.").digest());
  const NFTassetID:Buffer = Buffer.from(createHash('sha256').update("I can't stand it, I know you planned it, I'mma set straight this Watergate.'").digest());
  let amount:BN;
  let addresses:Array<Buffer>;
  let fallAddresses:Array<Buffer>;
  let locktime:BN;
  let fallLocktime:BN;
  let threshold:number;
  let fallThreshold:number;
  const nftutxoids:Array<string> = [];
  beforeEach(() => {
    set = new UTXOSet();
    keymgr1 = new AVMKeyChain(alias);
    keymgr2 = new AVMKeyChain(alias);
    keymgr3 = new AVMKeyChain(alias);
    addrs1 = [];
    addrs2 = [];
    addrs3 = [];
    utxos = [];
    inputs = [];
    outputs = [];
    ops = [];
    for (let i:number = 0; i < 3; i++) {
      addrs1.push(keymgr1.makeKey());
      addrs2.push(keymgr2.makeKey());
      addrs3.push(keymgr3.makeKey());
    }
    amount = new BN(amnt);
    addresses = keymgr1.getAddresses();
    fallAddresses = keymgr2.getAddresses();
    locktime = new BN(54321);
    fallLocktime = locktime.add(new BN(50));
    threshold = 3;
    fallThreshold = 1;

    const payload:Buffer = Buffer.alloc(1024);
    payload.write("All you Trekkies and TV addicts, Don't mean to diss don't mean to bring static.", 0, 1024, 'utf8');

    for (let i:number = 0; i < 5; i++) {
      let txid:Buffer = Buffer.from(createHash('sha256').update(bintools.fromBNToBuffer(new BN(i), 32)).digest());
      let txidx:Buffer = Buffer.from(bintools.fromBNToBuffer(new BN(i), 4));
      const out:SecpOutput = new SecpOutput(amount, locktime, threshold, addresses);
      const xferout:TransferableOutput = new TransferableOutput(assetID, out);
      outputs.push(xferout);

      const u:UTXO = new UTXO(txid, txidx, assetID, out);
      utxos.push(u);

      txid = u.getTxID();
      txidx = u.getOutputIdx();

      const input:SecpInput = new SecpInput(amount);
      const xferin:TransferableInput = new TransferableInput(txid, txidx, assetID, input);
      inputs.push(xferin);

      const nout:NFTTransferOutput = new NFTTransferOutput(1000 + i, payload, locktime, threshold, addresses);
      const op:NFTTransferOperation = new NFTTransferOperation(nout);
      const nfttxid:Buffer = Buffer.from(createHash('sha256').update(bintools.fromBNToBuffer(new BN(1000 + i), 32)).digest());
      const nftutxo:UTXO = new UTXO(nfttxid, 1000 + i, NFTassetID, nout);
      nftutxoids.push(nftutxo.getUTXOID());
      const xferop:TransferableOperation = new TransferableOperation(NFTassetID, [nftutxo.getUTXOID()], op);
      ops.push(xferop);
      utxos.push(nftutxo);
    }
    set.addArray(utxos);
  });

  test('Creation UnsignedTx', () => {
    const baseTx:BaseTx = new BaseTx(netid, blockchainID, outputs, inputs);
    const txu:UnsignedTx = new UnsignedTx(baseTx);
    const txins:Array<TransferableInput> = txu.getTransaction().getIns();
    const txouts:Array<TransferableOutput> = txu.getTransaction().getOuts();
    expect(txins.length).toBe(inputs.length);
    expect(txouts.length).toBe(outputs.length);

    expect(txu.getTransaction().getTxType()).toBe(0);
    expect(txu.getTransaction().getNetworkID()).toBe(12345);
    expect(txu.getTransaction().getBlockchainID().toString('hex')).toBe(blockchainID.toString('hex'));

    let a:Array<string> = [];
    let b:Array<string> = [];
    for (let i:number = 0; i < txins.length; i++) {
      a.push(txins[i].toString());
      b.push(inputs[i].toString());
    }
    expect(JSON.stringify(a.sort())).toBe(JSON.stringify(b.sort()));

    a = [];
    b = [];

    for (let i:number = 0; i < txouts.length; i++) {
      a.push(txouts[i].toString());
      b.push(outputs[i].toString());
    }
    expect(JSON.stringify(a.sort())).toBe(JSON.stringify(b.sort()));

    const txunew:UnsignedTx = new UnsignedTx();
    txunew.fromBuffer(txu.toBuffer());
    expect(txunew.toBuffer().toString('hex')).toBe(txu.toBuffer().toString('hex'));
    expect(txunew.toString()).toBe(txu.toString());
  });

  test('Creation UnsignedTx Check Amount', () => {
    expect(() => {
      set.buildBaseTx(
        netid, blockchainID,
        new BN(amnt * 1000),
        addrs3, addrs1, addrs1, assetID,
      );
    }).toThrow();
  });

  test('CreateAssetTX', () => {
    const secpbase1:SecpOutput = new SecpOutput(new BN(777), locktime, 1, addrs3);
    const secpbase2:SecpOutput = new SecpOutput(new BN(888), locktime, 1, addrs2);
    const secpbase3:SecpOutput = new SecpOutput(new BN(999), locktime, 1, addrs2);
    const initialState:InitialStates = new InitialStates();
    initialState.addOutput(secpbase1, AVMConstants.SECPFXID);
    initialState.addOutput(secpbase2, AVMConstants.SECPFXID);
    initialState.addOutput(secpbase3, AVMConstants.SECPFXID);
    const name:string = 'Rickcoin is the most intelligent coin';
    const symbol:string = 'RICK';
    const denomination:number = 9;
    const txu:CreateAssetTx = new CreateAssetTx(netid, blockchainID, outputs, inputs, name, symbol, denomination, initialState);
    const txins:Array<TransferableInput> = txu.getIns();
    const txouts:Array<TransferableOutput> = txu.getOuts();
    const initState:InitialStates = txu.getInitialStates();
    expect(txins.length).toBe(inputs.length);
    expect(txouts.length).toBe(outputs.length);
    expect(initState.toBuffer().toString('hex')).toBe(initialState.toBuffer().toString('hex'));

    expect(txu.getTxType()).toBe(AVMConstants.CREATEASSETTX);
    expect(txu.getNetworkID()).toBe(12345);
    expect(txu.getBlockchainID().toString('hex')).toBe(blockchainID.toString('hex'));

    expect(txu.getName()).toBe(name);
    expect(txu.getSymbol()).toBe(symbol);
    expect(txu.getDenomination()).toBe(denomination);
    expect(txu.getDenominationBuffer().readUInt8(0)).toBe(denomination);

    let a:Array<string> = [];
    let b:Array<string> = [];
    for (let i:number = 0; i < txins.length; i++) {
      a.push(txins[i].toString());
      b.push(inputs[i].toString());
    }
    expect(JSON.stringify(a.sort())).toBe(JSON.stringify(b.sort()));

    a = [];
    b = [];

    for (let i:number = 0; i < txouts.length; i++) {
      a.push(txouts[i].toString());
      b.push(outputs[i].toString());
    }
    expect(JSON.stringify(a.sort())).toBe(JSON.stringify(b.sort()));

    const txunew:CreateAssetTx = new CreateAssetTx();
    txunew.fromBuffer(txu.toBuffer());
    expect(txunew.toBuffer().toString('hex')).toBe(txu.toBuffer().toString('hex'));
    expect(txunew.toString()).toBe(txu.toString());
  });

  test('Creation OperationTx', () => {
    const optx:OperationTx = new OperationTx(
      netid, blockchainID, outputs, inputs, ops,
    );
    const txunew:OperationTx = new OperationTx();
    const opbuff:Buffer = optx.toBuffer();
    txunew.fromBuffer(opbuff);
    expect(txunew.toBuffer().toString('hex')).toBe(optx.toBuffer().toString('hex'));
    expect(txunew.toString()).toBe(optx.toString());
    expect(optx.getOperations().length).toBe(5);
  });

  test('Creation Tx1 with asof, locktime, threshold', () => {
    const txu:UnsignedTx = set.buildBaseTx(
      netid, blockchainID,
      new BN(9000),
      addrs3, addrs1, addrs1, assetID,
      UnixNow(), UnixNow().add(new BN(50)), 1,
    );
    const tx:Tx = keymgr1.signTx(txu);

    const tx2:Tx = new Tx();
    tx2.fromString(tx.toString());
    expect(tx2.toBuffer().toString('hex')).toBe(tx.toBuffer().toString('hex'));
    expect(tx2.toString()).toBe(tx.toString());
  });
  test('Creation Tx2 without asof, locktime, threshold', () => {
    const txu:UnsignedTx = set.buildBaseTx(
      netid, blockchainID,
      new BN(9000),
      addrs3, addrs1, addrs1, assetID,
    );
    const tx:Tx = keymgr1.signTx(txu);
    const tx2:Tx = new Tx();
    tx2.fromBuffer(tx.toBuffer());
    expect(tx2.toBuffer().toString('hex')).toBe(tx.toBuffer().toString('hex'));
    expect(tx2.toString()).toBe(tx.toString());
  });

  test('Creation Tx3 using OperationTx', () => {
    const txu:UnsignedTx = set.buildNFTTransferTx(
      netid, blockchainID, assetID, new BN(90),
      addrs1, addresses, addresses, nftutxoids,
      UnixNow(), UnixNow().add(new BN(50)), 1,
    );
    const tx:Tx = keymgr1.signTx(txu);
    const tx2:Tx = new Tx();
    tx2.fromBuffer(tx.toBuffer());
    expect(tx2.toBuffer().toString('hex')).toBe(tx.toBuffer().toString('hex'));
    expect(tx2.toString()).toBe(tx.toString());
  });
});
>>>>>>> e3d4d2c1
<|MERGE_RESOLUTION|>--- conflicted
+++ resolved
@@ -17,7 +17,6 @@
  */
 const bintools = BinTools.getInstance();
 describe('Transactions', () => {
-<<<<<<< HEAD
     let set:UTXOSet;
     let keymgr1:AVMKeyChain;
     let keymgr2:AVMKeyChain;
@@ -250,237 +249,4 @@
         expect(tx2.toBuffer().toString("hex")).toBe(tx.toBuffer().toString("hex"));
         expect(tx2.toString()).toBe(tx.toString());
     });
-});
-    
-=======
-  let set:UTXOSet;
-  let keymgr1:AVMKeyChain;
-  let keymgr2:AVMKeyChain;
-  let keymgr3:AVMKeyChain;
-  let addrs1:Array<Buffer>;
-  let addrs2:Array<Buffer>;
-  let addrs3:Array<Buffer>;
-  let utxos:Array<UTXO>;
-  let inputs:Array<TransferableInput>;
-  let outputs:Array<TransferableOutput>;
-  let ops:Array<TransferableOperation>;
-  const amnt:number = 10000;
-  const netid:number = 12345;
-  const blockchainID:Buffer = Buffer.from(createHash('sha256').update('Foot on the pedal, never ever false metal, engine running hotter than a boiling kettle.').digest());
-  const alias:string = 'X';
-  const assetID:Buffer = Buffer.from(createHash('sha256').update("Well, now, don't you tell me to smile, you stick around I'll make it worth your while.").digest());
-  const NFTassetID:Buffer = Buffer.from(createHash('sha256').update("I can't stand it, I know you planned it, I'mma set straight this Watergate.'").digest());
-  let amount:BN;
-  let addresses:Array<Buffer>;
-  let fallAddresses:Array<Buffer>;
-  let locktime:BN;
-  let fallLocktime:BN;
-  let threshold:number;
-  let fallThreshold:number;
-  const nftutxoids:Array<string> = [];
-  beforeEach(() => {
-    set = new UTXOSet();
-    keymgr1 = new AVMKeyChain(alias);
-    keymgr2 = new AVMKeyChain(alias);
-    keymgr3 = new AVMKeyChain(alias);
-    addrs1 = [];
-    addrs2 = [];
-    addrs3 = [];
-    utxos = [];
-    inputs = [];
-    outputs = [];
-    ops = [];
-    for (let i:number = 0; i < 3; i++) {
-      addrs1.push(keymgr1.makeKey());
-      addrs2.push(keymgr2.makeKey());
-      addrs3.push(keymgr3.makeKey());
-    }
-    amount = new BN(amnt);
-    addresses = keymgr1.getAddresses();
-    fallAddresses = keymgr2.getAddresses();
-    locktime = new BN(54321);
-    fallLocktime = locktime.add(new BN(50));
-    threshold = 3;
-    fallThreshold = 1;
-
-    const payload:Buffer = Buffer.alloc(1024);
-    payload.write("All you Trekkies and TV addicts, Don't mean to diss don't mean to bring static.", 0, 1024, 'utf8');
-
-    for (let i:number = 0; i < 5; i++) {
-      let txid:Buffer = Buffer.from(createHash('sha256').update(bintools.fromBNToBuffer(new BN(i), 32)).digest());
-      let txidx:Buffer = Buffer.from(bintools.fromBNToBuffer(new BN(i), 4));
-      const out:SecpOutput = new SecpOutput(amount, locktime, threshold, addresses);
-      const xferout:TransferableOutput = new TransferableOutput(assetID, out);
-      outputs.push(xferout);
-
-      const u:UTXO = new UTXO(txid, txidx, assetID, out);
-      utxos.push(u);
-
-      txid = u.getTxID();
-      txidx = u.getOutputIdx();
-
-      const input:SecpInput = new SecpInput(amount);
-      const xferin:TransferableInput = new TransferableInput(txid, txidx, assetID, input);
-      inputs.push(xferin);
-
-      const nout:NFTTransferOutput = new NFTTransferOutput(1000 + i, payload, locktime, threshold, addresses);
-      const op:NFTTransferOperation = new NFTTransferOperation(nout);
-      const nfttxid:Buffer = Buffer.from(createHash('sha256').update(bintools.fromBNToBuffer(new BN(1000 + i), 32)).digest());
-      const nftutxo:UTXO = new UTXO(nfttxid, 1000 + i, NFTassetID, nout);
-      nftutxoids.push(nftutxo.getUTXOID());
-      const xferop:TransferableOperation = new TransferableOperation(NFTassetID, [nftutxo.getUTXOID()], op);
-      ops.push(xferop);
-      utxos.push(nftutxo);
-    }
-    set.addArray(utxos);
-  });
-
-  test('Creation UnsignedTx', () => {
-    const baseTx:BaseTx = new BaseTx(netid, blockchainID, outputs, inputs);
-    const txu:UnsignedTx = new UnsignedTx(baseTx);
-    const txins:Array<TransferableInput> = txu.getTransaction().getIns();
-    const txouts:Array<TransferableOutput> = txu.getTransaction().getOuts();
-    expect(txins.length).toBe(inputs.length);
-    expect(txouts.length).toBe(outputs.length);
-
-    expect(txu.getTransaction().getTxType()).toBe(0);
-    expect(txu.getTransaction().getNetworkID()).toBe(12345);
-    expect(txu.getTransaction().getBlockchainID().toString('hex')).toBe(blockchainID.toString('hex'));
-
-    let a:Array<string> = [];
-    let b:Array<string> = [];
-    for (let i:number = 0; i < txins.length; i++) {
-      a.push(txins[i].toString());
-      b.push(inputs[i].toString());
-    }
-    expect(JSON.stringify(a.sort())).toBe(JSON.stringify(b.sort()));
-
-    a = [];
-    b = [];
-
-    for (let i:number = 0; i < txouts.length; i++) {
-      a.push(txouts[i].toString());
-      b.push(outputs[i].toString());
-    }
-    expect(JSON.stringify(a.sort())).toBe(JSON.stringify(b.sort()));
-
-    const txunew:UnsignedTx = new UnsignedTx();
-    txunew.fromBuffer(txu.toBuffer());
-    expect(txunew.toBuffer().toString('hex')).toBe(txu.toBuffer().toString('hex'));
-    expect(txunew.toString()).toBe(txu.toString());
-  });
-
-  test('Creation UnsignedTx Check Amount', () => {
-    expect(() => {
-      set.buildBaseTx(
-        netid, blockchainID,
-        new BN(amnt * 1000),
-        addrs3, addrs1, addrs1, assetID,
-      );
-    }).toThrow();
-  });
-
-  test('CreateAssetTX', () => {
-    const secpbase1:SecpOutput = new SecpOutput(new BN(777), locktime, 1, addrs3);
-    const secpbase2:SecpOutput = new SecpOutput(new BN(888), locktime, 1, addrs2);
-    const secpbase3:SecpOutput = new SecpOutput(new BN(999), locktime, 1, addrs2);
-    const initialState:InitialStates = new InitialStates();
-    initialState.addOutput(secpbase1, AVMConstants.SECPFXID);
-    initialState.addOutput(secpbase2, AVMConstants.SECPFXID);
-    initialState.addOutput(secpbase3, AVMConstants.SECPFXID);
-    const name:string = 'Rickcoin is the most intelligent coin';
-    const symbol:string = 'RICK';
-    const denomination:number = 9;
-    const txu:CreateAssetTx = new CreateAssetTx(netid, blockchainID, outputs, inputs, name, symbol, denomination, initialState);
-    const txins:Array<TransferableInput> = txu.getIns();
-    const txouts:Array<TransferableOutput> = txu.getOuts();
-    const initState:InitialStates = txu.getInitialStates();
-    expect(txins.length).toBe(inputs.length);
-    expect(txouts.length).toBe(outputs.length);
-    expect(initState.toBuffer().toString('hex')).toBe(initialState.toBuffer().toString('hex'));
-
-    expect(txu.getTxType()).toBe(AVMConstants.CREATEASSETTX);
-    expect(txu.getNetworkID()).toBe(12345);
-    expect(txu.getBlockchainID().toString('hex')).toBe(blockchainID.toString('hex'));
-
-    expect(txu.getName()).toBe(name);
-    expect(txu.getSymbol()).toBe(symbol);
-    expect(txu.getDenomination()).toBe(denomination);
-    expect(txu.getDenominationBuffer().readUInt8(0)).toBe(denomination);
-
-    let a:Array<string> = [];
-    let b:Array<string> = [];
-    for (let i:number = 0; i < txins.length; i++) {
-      a.push(txins[i].toString());
-      b.push(inputs[i].toString());
-    }
-    expect(JSON.stringify(a.sort())).toBe(JSON.stringify(b.sort()));
-
-    a = [];
-    b = [];
-
-    for (let i:number = 0; i < txouts.length; i++) {
-      a.push(txouts[i].toString());
-      b.push(outputs[i].toString());
-    }
-    expect(JSON.stringify(a.sort())).toBe(JSON.stringify(b.sort()));
-
-    const txunew:CreateAssetTx = new CreateAssetTx();
-    txunew.fromBuffer(txu.toBuffer());
-    expect(txunew.toBuffer().toString('hex')).toBe(txu.toBuffer().toString('hex'));
-    expect(txunew.toString()).toBe(txu.toString());
-  });
-
-  test('Creation OperationTx', () => {
-    const optx:OperationTx = new OperationTx(
-      netid, blockchainID, outputs, inputs, ops,
-    );
-    const txunew:OperationTx = new OperationTx();
-    const opbuff:Buffer = optx.toBuffer();
-    txunew.fromBuffer(opbuff);
-    expect(txunew.toBuffer().toString('hex')).toBe(optx.toBuffer().toString('hex'));
-    expect(txunew.toString()).toBe(optx.toString());
-    expect(optx.getOperations().length).toBe(5);
-  });
-
-  test('Creation Tx1 with asof, locktime, threshold', () => {
-    const txu:UnsignedTx = set.buildBaseTx(
-      netid, blockchainID,
-      new BN(9000),
-      addrs3, addrs1, addrs1, assetID,
-      UnixNow(), UnixNow().add(new BN(50)), 1,
-    );
-    const tx:Tx = keymgr1.signTx(txu);
-
-    const tx2:Tx = new Tx();
-    tx2.fromString(tx.toString());
-    expect(tx2.toBuffer().toString('hex')).toBe(tx.toBuffer().toString('hex'));
-    expect(tx2.toString()).toBe(tx.toString());
-  });
-  test('Creation Tx2 without asof, locktime, threshold', () => {
-    const txu:UnsignedTx = set.buildBaseTx(
-      netid, blockchainID,
-      new BN(9000),
-      addrs3, addrs1, addrs1, assetID,
-    );
-    const tx:Tx = keymgr1.signTx(txu);
-    const tx2:Tx = new Tx();
-    tx2.fromBuffer(tx.toBuffer());
-    expect(tx2.toBuffer().toString('hex')).toBe(tx.toBuffer().toString('hex'));
-    expect(tx2.toString()).toBe(tx.toString());
-  });
-
-  test('Creation Tx3 using OperationTx', () => {
-    const txu:UnsignedTx = set.buildNFTTransferTx(
-      netid, blockchainID, assetID, new BN(90),
-      addrs1, addresses, addresses, nftutxoids,
-      UnixNow(), UnixNow().add(new BN(50)), 1,
-    );
-    const tx:Tx = keymgr1.signTx(txu);
-    const tx2:Tx = new Tx();
-    tx2.fromBuffer(tx.toBuffer());
-    expect(tx2.toBuffer().toString('hex')).toBe(tx.toBuffer().toString('hex'));
-    expect(tx2.toString()).toBe(tx.toString());
-  });
-});
->>>>>>> e3d4d2c1
+});