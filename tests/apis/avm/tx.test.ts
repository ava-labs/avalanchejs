import { UTXOSet, UTXO } from 'src/apis/avm/utxos';
import { BaseTx, CreateAssetTx, OperationTx, UnsignedTx, Tx } from 'src/apis/avm/tx';
import { AVMKeyChain } from 'src/apis/avm/keychain';
import { SecpInput, TransferableInput } from 'src/apis/avm/inputs';
import createHash from 'create-hash';
import BinTools from 'src/utils/bintools';
import BN from 'bn.js';
import {Buffer} from "buffer/";
import { SecpOutput, NFTTransferOutput, TransferableOutput} from 'src/apis/avm/outputs';
import { UnixNow, AVMConstants, InitialStates } from 'src/apis/avm/types';
import { TransferableOperation, NFTTransferOperation } from 'src/apis/avm/ops';

/**
 * @ignore
 */
const bintools = BinTools.getInstance();
describe('Transactions', () => {
    let set:UTXOSet;
    let keymgr1:AVMKeyChain;
    let keymgr2:AVMKeyChain;
    let keymgr3:AVMKeyChain;
    let addrs1:Array<Buffer>;
    let addrs2:Array<Buffer>;
    let addrs3:Array<Buffer>;
    let utxos:Array<UTXO>;
    let inputs:Array<TransferableInput>;
    let outputs:Array<TransferableOutput>;
    let ops:Array<TransferableOperation>;
    const amnt:number = 10000;
    let netid:number = 12345;
    let blockchainID:Buffer = Buffer.from(createHash("sha256").update("Foot on the pedal, never ever false metal, engine running hotter than a boiling kettle.").digest());
    let alias:string = "X";
    let assetID:Buffer = Buffer.from(createHash("sha256").update("Well, now, don't you tell me to smile, you stick around I'll make it worth your while.").digest());
    let NFTassetID:Buffer = Buffer.from(createHash("sha256").update("I can't stand it, I know you planned it, I'mma set straight this Watergate.'").digest());
    let amount:BN;
    let addresses:Array<Buffer>;
    let fallAddresses:Array<Buffer>;
    let locktime:BN;
    let fallLocktime:BN;
    let threshold:number;
    let fallThreshold:number;
    let nftutxoids:Array<string> = [];
    beforeEach(() => {
        set = new UTXOSet();
        keymgr1 = new AVMKeyChain(alias);
        keymgr2 = new AVMKeyChain(alias);
        keymgr3 = new AVMKeyChain(alias);
        addrs1 = [];
        addrs2 = [];
        addrs3 = [];
        utxos = [];
        inputs = [];
        outputs = [];
        ops = [];
        for(let i:number = 0; i < 3; i++){
            addrs1.push(keymgr1.makeKey());
            addrs2.push(keymgr2.makeKey());
            addrs3.push(keymgr3.makeKey());
        }
        amount = new BN(amnt);
        addresses = keymgr1.getAddresses();
        fallAddresses = keymgr2.getAddresses();
        locktime = new BN(54321);
        fallLocktime = locktime.add(new BN(50));
        threshold = 3;
        fallThreshold = 1;

        
        let payload:Buffer = Buffer.alloc(1024);
        payload.write("All you Trekkies and TV addicts, Don't mean to diss don't mean to bring static.", 0, 1024, "utf8" );

        for(let i:number = 0; i < 5; i++){
            let txid:Buffer = Buffer.from(createHash("sha256").update(bintools.fromBNToBuffer(new BN(i), 32)).digest());
            let txidx:Buffer = Buffer.from(bintools.fromBNToBuffer(new BN(i), 4));
            let out:SecpOutput = new SecpOutput(amount, locktime, threshold, addresses);
            let xferout:TransferableOutput = new TransferableOutput(assetID, out);
            outputs.push(xferout);

            let u:UTXO = new UTXO(txid, txidx, assetID, out);
            utxos.push(u);

            txid = u.getTxID();
            txidx = u.getOutputIdx();

            let input:SecpInput = new SecpInput(amount);
            let xferin:TransferableInput = new TransferableInput(txid, txidx, assetID, input);
            inputs.push(xferin);

            // let nout:NFTTransferOutput = new NFTTransferOutput(1000 + i, payload, locktime, threshold, addresses);
            let nout:NFTTransferOutput = new NFTTransferOutput(1000 + i, payload, threshold, addresses);
            let op:NFTTransferOperation = new NFTTransferOperation(nout);
            let nfttxid:Buffer = Buffer.from(createHash("sha256").update(bintools.fromBNToBuffer(new BN(1000 + i), 32)).digest());
            let nftutxo:UTXO = new UTXO(nfttxid, 1000 + i, NFTassetID, nout);
            nftutxoids.push(nftutxo.getUTXOID());
            let xferop:TransferableOperation = new TransferableOperation(NFTassetID, [nftutxo.getUTXOID()], op);
            ops.push(xferop);
            utxos.push(nftutxo);
        }
        set.addArray(utxos);
    });

    test('Creation UnsignedTx', () => {
        let baseTx:BaseTx = new BaseTx(netid, blockchainID, outputs, inputs);
        let txu:UnsignedTx = new UnsignedTx(baseTx);
        let txins:Array<TransferableInput>  = txu.getTransaction().getIns();
        let txouts:Array<TransferableOutput> = txu.getTransaction().getOuts();
        expect(txins.length).toBe(inputs.length);
        expect(txouts.length).toBe(outputs.length);
        
        expect(txu.getTransaction().getTxType()).toBe(0);
        expect(txu.getTransaction().getNetworkID()).toBe(12345);
        expect(txu.getTransaction().getBlockchainID().toString("hex")).toBe(blockchainID.toString("hex"));
        
        let a:Array<string> = [];
        let b:Array<string> = [];
        for(let i:number = 0; i < txins.length; i++){
            a.push(txins[i].toString());
            b.push(inputs[i].toString());
        }
        expect(JSON.stringify(a.sort())).toBe(JSON.stringify(b.sort()));
        
        a = [];
        b = [];

        for(let i:number = 0; i < txouts.length; i++){
            a.push(txouts[i].toString());
            b.push(outputs[i].toString());
        }
        expect(JSON.stringify(a.sort())).toBe(JSON.stringify(b.sort()));

        let txunew:UnsignedTx = new UnsignedTx();
        txunew.fromBuffer(txu.toBuffer());
        expect(txunew.toBuffer().toString("hex")).toBe(txu.toBuffer().toString("hex"));
        expect(txunew.toString()).toBe(txu.toString());
    });

    test('Creation UnsignedTx Check Amount', () => {
        expect(() => {
            set.buildBaseTx(
                netid, blockchainID,
                new BN(amnt * 1000), 
                addrs3, addrs1, addrs1, assetID
            );
        }).toThrow();
    });

    test('CreateAssetTX', () => {
        let secpbase1:SecpOutput = new SecpOutput(new BN(777), locktime, 1, addrs3);
        let secpbase2:SecpOutput = new SecpOutput(new BN(888), locktime, 1, addrs2);
        let secpbase3:SecpOutput = new SecpOutput(new BN(999), locktime, 1, addrs2);
        let initialState:InitialStates = new InitialStates();
        initialState.addOutput(secpbase1, AVMConstants.SECPFXID);
        initialState.addOutput(secpbase2, AVMConstants.SECPFXID);
        initialState.addOutput(secpbase3, AVMConstants.SECPFXID);
        let name:string = "Rickcoin is the most intelligent coin";
        let symbol:string = "RICK";
        let denomination:number = 9;
        let txu:CreateAssetTx = new CreateAssetTx(netid, blockchainID, outputs, inputs, name, symbol, denomination, initialState);
        let txins:Array<TransferableInput>  = txu.getIns();
        let txouts:Array<TransferableOutput> = txu.getOuts();
        let initState:InitialStates = txu.getInitialStates();
        expect(txins.length).toBe(inputs.length);
        expect(txouts.length).toBe(outputs.length);
        expect(initState.toBuffer().toString("hex")).toBe(initialState.toBuffer().toString("hex"));
        
        expect(txu.getTxType()).toBe(AVMConstants.CREATEASSETTX);
        expect(txu.getNetworkID()).toBe(12345);
        expect(txu.getBlockchainID().toString("hex")).toBe(blockchainID.toString("hex"));

        expect(txu.getName()).toBe(name);
        expect(txu.getSymbol()).toBe(symbol);
        expect(txu.getDenomination()).toBe(denomination);
        expect(txu.getDenominationBuffer().readUInt8(0)).toBe(denomination);

        let a:Array<string> = [];
        let b:Array<string> = [];
        for(let i:number = 0; i < txins.length; i++){
            a.push(txins[i].toString());
            b.push(inputs[i].toString());
        }
        expect(JSON.stringify(a.sort())).toBe(JSON.stringify(b.sort()));
        
        a = [];
        b = [];

        for(let i:number = 0; i < txouts.length; i++){
            a.push(txouts[i].toString());
            b.push(outputs[i].toString());
        }
        expect(JSON.stringify(a.sort())).toBe(JSON.stringify(b.sort()));

        let txunew:CreateAssetTx = new CreateAssetTx();
        txunew.fromBuffer(txu.toBuffer());
        expect(txunew.toBuffer().toString("hex")).toBe(txu.toBuffer().toString("hex"));
        expect(txunew.toString()).toBe(txu.toString());
    });

    test('Creation OperationTx', () => {
        
        let optx:OperationTx = new OperationTx(
            netid, blockchainID, outputs, inputs, ops
        );
        let txunew:OperationTx = new OperationTx();
        let opbuff:Buffer = optx.toBuffer();
        txunew.fromBuffer(opbuff);
        expect(txunew.toBuffer().toString("hex")).toBe(optx.toBuffer().toString("hex"));
        expect(txunew.toString()).toBe(optx.toString());
        expect(optx.getOperations().length).toBe(5);
    });

    test('Creation Tx1 with asof, locktime, threshold', () => {
        let txu:UnsignedTx = set.buildBaseTx(
            netid, blockchainID,
            new BN(9000), 
            addrs3, addrs1, addrs1, assetID, 
            UnixNow(), UnixNow().add(new BN(50)), 1
        );
        let tx:Tx = keymgr1.signTx(txu);

        let tx2:Tx = new Tx();
        tx2.fromString(tx.toString());
        expect(tx2.toBuffer().toString("hex")).toBe(tx.toBuffer().toString("hex"));
        expect(tx2.toString()).toBe(tx.toString());
    });
    test('Creation Tx2 without asof, locktime, threshold', () => {
        let txu:UnsignedTx = set.buildBaseTx(
            netid, blockchainID,
            new BN(9000), 
            addrs3, addrs1, addrs1, assetID
        );
        let tx:Tx = keymgr1.signTx(txu);
        let tx2:Tx = new Tx();
        tx2.fromBuffer(tx.toBuffer());
        expect(tx2.toBuffer().toString("hex")).toBe(tx.toBuffer().toString("hex"));
        expect(tx2.toString()).toBe(tx.toString());
    });

    test('Creation Tx3 using OperationTx', () => {
<<<<<<< HEAD
        // let txu:UnsignedTx = set.makeNFTTransferTx(
        //     netid, blockchainID, assetID, new BN(90), 
        //     addrs1, addresses, addresses, nftutxoids,
        //     UnixNow(), UnixNow().add(new BN(50)), 1
        // );
        let txu:UnsignedTx = set.makeNFTTransferTx(
=======
        let txu:UnsignedTx = set.buildNFTTransferTx(
>>>>>>> 377016ff
            netid, blockchainID, assetID, new BN(90), 
            addrs1, addresses, addresses, nftutxoids, 1
        );
        let tx:Tx = keymgr1.signTx(txu);
        let tx2:Tx = new Tx();
        tx2.fromBuffer(tx.toBuffer());
        expect(tx2.toBuffer().toString("hex")).toBe(tx.toBuffer().toString("hex"));
        expect(tx2.toString()).toBe(tx.toString());
    });

});
    <|MERGE_RESOLUTION|>--- conflicted
+++ resolved
@@ -236,16 +236,12 @@
     });
 
     test('Creation Tx3 using OperationTx', () => {
-<<<<<<< HEAD
         // let txu:UnsignedTx = set.makeNFTTransferTx(
         //     netid, blockchainID, assetID, new BN(90), 
         //     addrs1, addresses, addresses, nftutxoids,
         //     UnixNow(), UnixNow().add(new BN(50)), 1
         // );
-        let txu:UnsignedTx = set.makeNFTTransferTx(
-=======
         let txu:UnsignedTx = set.buildNFTTransferTx(
->>>>>>> 377016ff
             netid, blockchainID, assetID, new BN(90), 
             addrs1, addresses, addresses, nftutxoids, 1
         );
