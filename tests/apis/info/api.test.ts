--- conflicted
+++ resolved
@@ -176,50 +176,24 @@
     expect(response).toBe(true)
   })
 
-<<<<<<< HEAD
-  test('peers', async () => {
+  test("peers", async () => {
     const peers = [{
-      ip: '127.0.0.1:60300',
-      publicIP: '127.0.0.1:9659',
-      nodeID: 'NodeID-P7oB2McjBGgW2NXXWVYjV8JEDFoW9xDE5',
-      version: 'avalanche/1.3.2',
-      lastSent: '2021-04-14T08:15:06-07:00',
-      lastReceived: '2021-04-14T08:15:06-07:00',
+      ip: "127.0.0.1:60300",
+      publicIP: "127.0.0.1:9659",
+      nodeID: "NodeID-P7oB2McjBGgW2NXXWVYjV8JEDFoW9xDE5",
+      version: "avalanche/1.3.2",
+      lastSent: "2021-04-14T08:15:06-07:00",
+      lastReceived: "2021-04-14T08:15:06-07:00",
       benched: null
     }, {
-      ip: '127.0.0.1:60302',
-      publicIP: '127.0.0.1:9655',
-      nodeID: 'NodeID-NFBbbJ4qCmNaCzeW7sxErhvWqvEQMnYcN',
-      version: 'avalanche/1.3.2',
-      lastSent: '2021-04-14T08:15:06-07:00',
-      lastReceived: '2021-04-14T08:15:06-07:00',
+      ip: "127.0.0.1:60302",
+      publicIP: "127.0.0.1:9655",
+      nodeID: "NodeID-NFBbbJ4qCmNaCzeW7sxErhvWqvEQMnYcN",
+      version: "avalanche/1.3.2",
+      lastSent: "2021-04-14T08:15:06-07:00",
+      lastReceived: "2021-04-14T08:15:06-07:00",
       benched: null
       }]
-=======
-  test("peers", async () => {
-    const peers = [
-      {
-        ip: "127.0.0.1:60300",
-        publicIP: "127.0.0.1:9659",
-        nodeID: "NodeID-P7oB2McjBGgW2NXXWVYjV8JEDFoW9xDE5",
-        version: "avalanche/1.3.2",
-        up: true,
-        lastSent: "2021-04-14T08:15:06-07:00",
-        lastReceived: "2021-04-14T08:15:06-07:00",
-        benched: null,
-      },
-      {
-        ip: "127.0.0.1:60302",
-        publicIP: "127.0.0.1:9655",
-        nodeID: "NodeID-NFBbbJ4qCmNaCzeW7sxErhvWqvEQMnYcN",
-        version: "avalanche/1.3.2",
-        up: true,
-        lastSent: "2021-04-14T08:15:06-07:00",
-        lastReceived: "2021-04-14T08:15:06-07:00",
-        benched: null,
-      },
-    ]
->>>>>>> e1b82493
     const result: Promise<PeersResponse[]> = info.peers()
     const payload: object = {
       result: {
