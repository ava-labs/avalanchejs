--- conflicted
+++ resolved
@@ -1,21 +1,48 @@
 import BN from "bn.js"
 import { Buffer } from "buffer/"
+import { BinTools } from "src"
 import {
   AddSubnetValidatorTx,
   PlatformVMConstants,
   SubnetAuth
 } from "src/apis/platformvm"
-import { bufferToNodeIDString } from "src/utils"
+import { bufferToNodeIDString, NodeIDStringToBuffer } from "src/utils"
 
 describe("AddSubnetValidatorTx", (): void => {
-  const addSubnetValidatorTxHex: string =
-    "0000053900000000000000000000000000000000000000000000000000000000000000000000000117cc8b1578ba383544d163958822d8abd3849bb9dfabe39fcbc3e7ee8811fe2f00000007006a94d71389b180000000000000000000000001000000023cb7d3842e8cee6a0ebd09f1fe884f6861e1b29ca43c1f6ecdcb1fcec86d78446b9cf619c64c604b00000001f7fc296b05e7a960e9d2739c1cabdb58f22e5c582e1a7b0877fb10e78cf4e7ec0000000017cc8b1578ba383544d163958822d8abd3849bb9dfabe39fcbc3e7ee8811fe2f00000005006a94d71398f3c00000000100000000000000934d616e75616c6c79206372656174652061204164645375626e657456616c696461746f7254782077686963682063726561746573206120312d6f662d322041564158207574786f20616e64206164647320612076616c696461746f7220746f2061207375626e657420627920636f72726563746c79207369676e696e672074686520322d6f662d33205375626e657441757468de31b4d8b22991d51aa6aa1fc733f23a851a8c94000000006279e79c00000000628d873a00000000000000017fe044f9e97347c0a5ffe5a0f5773b42398c0e2b85948616da681585d460e1a80000000a000000020000000000000001"
-  const addSubnetValidatorTxBuf: Buffer = Buffer.from(
-    addSubnetValidatorTxHex,
-    "hex"
-  )
-  const addSubnetValidatorTx: AddSubnetValidatorTx = new AddSubnetValidatorTx()
-  addSubnetValidatorTx.fromBuffer(addSubnetValidatorTxBuf)
+  /**
+   * @ignore
+   */
+   const bintools: BinTools = BinTools.getInstance()
+
+   const networkID: number = 1337
+   const pChainBlockchainID: string = "11111111111111111111111111111111LpoYY"
+   const memoStr: string = "from snowflake to avalanche"
+   const memo: Buffer = Buffer.from(memoStr, "utf8")
+ 
+   const bID: Buffer = bintools.cb58Decode(pChainBlockchainID)
+ 
+   const nodeID: string = "NodeID-7Xhw2mDxuDS44j42TCB6U5579esbSt3Lg"
+   const nodeIDBuf: Buffer = NodeIDStringToBuffer(nodeID)
+   const startTime: BN = new BN(1647654984)
+   const endTime: BN = new BN(1648950865)
+   const weight: BN = new BN(20)
+ 
+   const subnetIDStr: string =
+     "WYziRrZeZVftQ56QizLxmSfwofLyJM8u3uYbRHA1Yc7YtMmbN"
+   const subnetID: string | Buffer = bintools.cb58Decode(subnetIDStr)
+ 
+   const addSubnetValidatorTx = new AddSubnetValidatorTx(
+     networkID,
+     bID,
+     [],
+     [],
+     memo,
+     nodeIDBuf,
+     startTime,
+     endTime,
+     weight,
+     subnetID
+   )
 
   test("getTypeName", async (): Promise<void> => {
     const addSubnetValidatorTxTypeName: string =
@@ -30,14 +57,6 @@
     )
   })
 
-<<<<<<< HEAD
-  const subnetIDStr: string =
-    "WYziRrZeZVftQ56QizLxmSfwofLyJM8u3uYbRHA1Yc7YtMmbN"
-  const subnetID: string | Buffer = bintools.cb58Decode(subnetIDStr)
-  const addressIndex: Buffer = Buffer.alloc(4)
-  addressIndex.writeUIntBE(0x0, 0, 4)
-  const subnetAuth: SubnetAuth = new SubnetAuth()
-=======
   test("toBuffer and fromBuffer", async (): Promise<void> => {
     const buf: Buffer = addSubnetValidatorTx.toBuffer()
     const asvTx: AddSubnetValidatorTx = new AddSubnetValidatorTx()
@@ -45,7 +64,6 @@
     const buf2: Buffer = asvTx.toBuffer()
     expect(buf.toString("hex")).toBe(buf2.toString("hex"))
   })
->>>>>>> 48bdff32
 
   test("getNodeID", async (): Promise<void> => {
     const nodeID: string = "NodeID-MFrZFVCXPv5iCn6M9K6XduxGTYp891xXZ"
